name: CI

on:
  push:
    branches: [main]
    tags:
      - v[0-9]+.[0-9]+.[0-9]+
  pull_request:
    branches: [main]

jobs:
  lint:
    runs-on: ubuntu-latest
    steps:
      - uses: actions/checkout@v2
        with:
          fetch-depth: 0
      - name: Set up Python 3.8
        uses: actions/setup-python@v2
        with:
          python-version: 3.8
      - uses: pre-commit/action@v2.0.0
        with:
          token: ${{ secrets.GITHUB_TOKEN }}
  test:
    needs: [lint]
    runs-on: ubuntu-latest
    strategy:
      max-parallel: 4
      matrix:
        python-version: ['3.7', '3.8', '3.9', '3.10']
<<<<<<< HEAD
        wagtail-version: ['2.14', '2.15', '2.16', '3.0']
=======
        wagtail-version: ['2.15', '2.16', '3.0']
>>>>>>> 73a258e9

    steps:
      - uses: actions/checkout@v2
      - name: Set up Python ${{ matrix.python-version }}
        uses: actions/setup-python@v2
        with:
          python-version: ${{ matrix.python-version }}

      - name: Install Dependencies
        run: |
          pip install -r requirements.txt
          pip install .
          pip install wagtail==${{ matrix.wagtail-version }}

      - name: Run Tests
        run: |
          cd example
          rm db.sqlite3
          python manage.py migrate
          python manage.py test

  test_channels:
    needs: [test]
    runs-on: ubuntu-latest
    steps:
      - uses: actions/checkout@v2
      - name: Set up Python ${{ matrix.python-version }}
        uses: actions/setup-python@v2
        with:
          python-version: 3.8

      - name: Install Dependencies
        run: |
          pip install -r requirements-channels.txt
          pip install .

      - name: Run Tests
        run: |
          cd example
          rm db.sqlite3
          python manage.py migrate
          python manage.py test

  build_and_publish:
    if: startsWith(github.ref, 'refs/tags/v')
    needs: [lint, test]
    runs-on: ubuntu-latest
    steps:
      - uses: actions/checkout@v2
        with:
          fetch-depth: 0
      - name: Set up Python 3.8
        uses: actions/setup-python@v2
        with:
          python-version: 3.8
      - name: Install dependencies
        run: pip install wheel
      - name: Build
        run: python setup.py sdist bdist_wheel
      - name: Publish to PyPI
        uses: pypa/gh-action-pypi-publish@release/v1
        with:
          user: __token__
          password: ${{ secrets.PYPI_API_TOKEN }}<|MERGE_RESOLUTION|>--- conflicted
+++ resolved
@@ -29,11 +29,7 @@
       max-parallel: 4
       matrix:
         python-version: ['3.7', '3.8', '3.9', '3.10']
-<<<<<<< HEAD
-        wagtail-version: ['2.14', '2.15', '2.16', '3.0']
-=======
         wagtail-version: ['2.15', '2.16', '3.0']
->>>>>>> 73a258e9
 
     steps:
       - uses: actions/checkout@v2
