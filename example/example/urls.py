--- conflicted
+++ resolved
@@ -4,14 +4,6 @@
 from search import views as search_views
 from wagtail import urls as wagtail_urls
 from wagtail.admin import urls as wagtailadmin_urls
-<<<<<<< HEAD
-
-try:
-    from wagtail import urls as wagtail_urls
-except ImportError:
-    from wagtail.core import urls as wagtail_urls
-=======
->>>>>>> 1bd7972a
 from wagtail.documents import urls as wagtaildocs_urls
 
 from grapple import urls as grapple_urls
