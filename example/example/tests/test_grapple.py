import inspect
import os
import sys
from unittest.mock import patch
from grapple.urls import has_channels
from grapple.types.images import rendition_allowed

import wagtail_factories
from wagtail import VERSION as WAGTAIL_VERSION

<<<<<<< HEAD

from grapple.types.images import rendition_allowed

if sys.version_info >= (3, 7):
=======
# This project uses various versions of graphql-core
# that does not return the same type in queries.
# If channels (subscriptions) is enabled, the returned type is an OrderedDict
# whereas it is a dict without.
if sys.version_info >= (3, 7) and not has_channels:
>>>>>>> c9bae44b
    from builtins import dict as dict_type
else:
    from collections import OrderedDict as dict_type

from pydoc import locate

from django.conf import settings
from django.core.files.uploadedfile import SimpleUploadedFile
from django.test import RequestFactory, TestCase, override_settings

from graphene.test import Client

from wagtailmedia.models import get_media_model

from wagtail.core.models import Page, Site

if WAGTAIL_VERSION < (2, 9):
    from wagtail.documents.models import get_document_model
else:
    from wagtail.documents import get_document_model

from wagtail.images import get_image_model

from grapple.schema import create_schema


from home.factories import BlogPageFactory
from home.models import HomePage


SCHEMA = locate(settings.GRAPHENE["SCHEMA"])
MIDDLEWARE_OBJECTS = [
    locate(middleware) for middleware in settings.GRAPHENE["MIDDLEWARE"]
]
MIDDLEWARE = [item() if inspect.isclass(item) else item for item in MIDDLEWARE_OBJECTS]


class BaseGrappleTest(TestCase):
    def setUp(self):
        self.client = Client(SCHEMA, middleware=MIDDLEWARE)
        self.home = HomePage.objects.first()


class BaseGrappleTestWithIntrospection(BaseGrappleTest):
    def setUp(self):
        super().setUp()
        query = """
		query availableQueries {
		  __schema {
			queryType {
			  fields{
				name
				type {
				  kind
				  ofType {
					name
					kind
					ofType {
						kind
						name
						ofType {
							kind
							name
						}
					}
				  }
				}
			  }
			}
		  }
		}
		"""
        executed = self.client.execute(query)
        self.available_queries = executed["data"]["__schema"]["queryType"]["fields"]


class PagesTest(BaseGrappleTest):
    def setUp(self):
        super().setUp()
        self.factory = RequestFactory()
        self.blog_post = BlogPageFactory(parent=self.home)

    def test_pages(self):
        query = """
        {
            pages {
                id
                title
                contentType
                pageType
            }
        }
        """

        executed = self.client.execute(query)

        self.assertEquals(type(executed["data"]), dict_type)
        self.assertEquals(type(executed["data"]["pages"]), list)
        self.assertEquals(type(executed["data"]["pages"][0]), dict_type)

        pages_data = executed["data"]["pages"]
        self.assertEquals(pages_data[0]["contentType"], "home.HomePage")
        self.assertEquals(pages_data[0]["pageType"], "HomePage")
        self.assertEquals(pages_data[1]["contentType"], "home.BlogPage")
        self.assertEquals(pages_data[1]["pageType"], "BlogPage")

        pages = Page.objects.filter(depth__gt=1)
        self.assertEquals(len(executed["data"]["pages"]), pages.count())

    @override_settings(GRAPPLE={"PAGE_SIZE": 1, "MAX_PAGE_SIZE": 1})
    def test_pages_limit(self):
        query = """
        {
            pages(limit: 5) {
                id
                title
                contentType
                pageType
            }
        }
        """

        executed = self.client.execute(query)

        self.assertEquals(type(executed["data"]), dict_type)
        self.assertEquals(type(executed["data"]["pages"]), list)
        self.assertEquals(type(executed["data"]["pages"][0]), dict_type)

        pages_data = executed["data"]["pages"]
        self.assertEquals(pages_data[0]["contentType"], "home.HomePage")
        self.assertEquals(pages_data[0]["pageType"], "HomePage")
        self.assertEquals(len(executed["data"]["pages"]), 1)

    def test_pages_in_site(self):
        query = """
        {
            pages(inSite: true) {
                title
                contentType
                pageType
            }
        }
        """

        request = self.factory.get("/")
        executed = self.client.execute(query, context_value=request)

        self.assertEquals(type(executed["data"]), dict_type)
        self.assertEquals(type(executed["data"]["pages"]), list)
        self.assertEquals(type(executed["data"]["pages"][0]), dict_type)

        site = Site.find_for_request(request)
        pages = Page.objects.in_site(site)

        self.assertEquals(len(executed["data"]["pages"]), pages.count())

    def test_pages_content_type_filter(self):
        query = """
        query($content_type: String) {
            pages(contentType: $content_type) {
                id
                title
                contentType
                pageType
            }
        }
        """

        results = self.client.execute(
            query, variables={"content_type": "home.HomePage"}
        )
        data = results["data"]["pages"]
        self.assertEquals(len(data), 1)
        self.assertEqual(int(data[0]["id"]), self.home.id)

        another_post = BlogPageFactory(parent=self.home)
        results = self.client.execute(
            query, variables={"content_type": "home.BlogPage"}
        )
        data = results["data"]["pages"]
        self.assertEqual(len(data), 2)
        self.assertListEqual(
            [int(p["id"]) for p in data], [self.blog_post.id, another_post.id]
        )

        results = self.client.execute(
            query, variables={"content_type": "bogus.ContentType"}
        )
        self.assertListEqual(results["data"]["pages"], [])

    def test_page(self):
        query = """
        query($id: Int) {
            page(id: $id) {
                contentType
                parent {
                    contentType
                }
            }
        }
        """

        executed = self.client.execute(query, variables={"id": self.blog_post.id})

        self.assertEquals(type(executed["data"]), dict_type)
        self.assertEquals(type(executed["data"]["page"]), dict_type)

        page_data = executed["data"]["page"]
        self.assertEquals(page_data["contentType"], "home.BlogPage")
        self.assertEquals(page_data["parent"]["contentType"], "home.HomePage")


class PageUrlPathTest(BaseGrappleTest):
    def _query_by_path(self, path, in_site=False):
        query = """
        query($urlPath: String, $inSite: Boolean) {
            page(urlPath: $urlPath, inSite: $inSite) {
                id
                url
            }
        }
        """

        executed = self.client.execute(
            query, variables={"urlPath": path, "inSite": in_site}
        )
        return executed["data"].get("page")

    def test_page_url_path_filter(self):
        home_child = BlogPageFactory(slug="child", parent=self.home)
        parent = BlogPageFactory(slug="parent", parent=self.home)

        child = BlogPageFactory(slug="child", parent=parent)

        page_data = self._query_by_path("/parent/child/")
        self.assertEquals(int(page_data["id"]), child.id)

        # query without trailing slash
        page_data = self._query_by_path("/parent/child")
        self.assertEquals(int(page_data["id"]), child.id)

        # we have two pages with the same slug, however /home/child will
        # be returned first because of its position in the tree
        page_data = self._query_by_path("/child")
        self.assertEquals(int(page_data["id"]), home_child.id)

        page_data = self._query_by_path("/")
        self.assertEquals(int(page_data["id"]), self.home.id)

        page_data = self._query_by_path("foo/bar")
        self.assertIsNone(page_data)

    def test_with_multisite(self):
        home_child = BlogPageFactory(slug="child", parent=self.home)

        another_home = HomePage.objects.create(
            title="Another home", slug="another-home", path="00010002", depth=2
        )
        another_site = wagtail_factories.SiteFactory(
            site_name="Another site", root_page=another_home
        )
        another_child = BlogPageFactory(slug="child", parent=another_home)

        # with multiple sites, only the first one will be returned
        page_data = self._query_by_path("/child/")
        self.assertEquals(int(page_data["id"]), home_child.id)

        with patch(
            "wagtail.core.models.Site.find_for_request", return_value=another_site
        ):
            page_data = self._query_by_path("/child/", in_site=True)
            self.assertEquals(int(page_data["id"]), another_child.id)

            page_data = self._query_by_path("/child", in_site=True)
            self.assertEquals(int(page_data["id"]), another_child.id)


class SitesTest(TestCase):
    def setUp(self):
        self.site = wagtail_factories.SiteFactory(
            hostname="grapple.localhost", site_name="Grapple test site"
        )
        self.client = Client(SCHEMA)
        self.home = HomePage.objects.first()

    def test_sites(self):
        query = """
        {
            sites {
                siteName
                hostname
                port
                isDefaultSite
                rootPage {
                    title
                }
                pages {
                    title
                }
            }
        }
        """

        executed = self.client.execute(query)

        self.assertEquals(type(executed["data"]), dict_type)
        self.assertEquals(type(executed["data"]["sites"]), list)
        self.assertEquals(len(executed["data"]["sites"]), Site.objects.count())

    def test_site(self):
        query = """
        query($hostname: String) {
            site(hostname: $hostname) {
                siteName
                pages {
                    title
                }
            }
        }
        """

        executed = self.client.execute(
            query, variables={"hostname": self.site.hostname}
        )

        self.assertEquals(type(executed["data"]), dict_type)
        self.assertEquals(type(executed["data"]["site"]), dict_type)
        self.assertEquals(type(executed["data"]["site"]["pages"]), list)

        pages = Page.objects.in_site(self.site)

        self.assertEquals(len(executed["data"]["site"]["pages"]), pages.count())
        self.assertNotEqual(
            len(executed["data"]["site"]["pages"]), Page.objects.count()
        )

    def test_site_pages_content_type_filter(self):
        query = """
        query($hostname: String $content_type: String) {
            site(hostname: $hostname) {
                siteName
                pages(contentType: $content_type) {
                    title
                    contentType
                }
            }
        }
        """
        # grapple test site root page
        results = self.client.execute(
            query,
            variables={
                "hostname": self.site.hostname,
                "content_type": "wagtailcore.Page",
            },
        )
        data = results["data"]["site"]["pages"]
        self.assertEquals(len(data), 1)
        self.assertEquals(data[0]["title"], self.site.root_page.title)

        # Shouldn't return any data
        results = self.client.execute(
            query,
            variables={"hostname": self.site.hostname, "content_type": "home.HomePage"},
        )
        data = results["data"]["site"]["pages"]
        self.assertEquals(len(data), 0)

        # localhost root page
        results = self.client.execute(
            query,
            variables={
                "hostname": self.home.get_site().hostname,
                "content_type": "home.HomePage",
            },
        )
        data = results["data"]["site"]["pages"]
        self.assertEquals(len(data), 1)
        self.assertEquals(data[0]["contentType"], "home.HomePage")
        self.assertEquals(data[0]["title"], self.home.title)

        # Blog page under grapple test site
        blog = BlogPageFactory(
            parent=self.site.root_page, title="blog on grapple test site"
        )
        results = self.client.execute(
            query,
            variables={"hostname": self.site.hostname, "content_type": "home.BlogPage"},
        )
        data = results["data"]["site"]["pages"]
        self.assertEquals(len(data), 1)
        self.assertEquals(data[0]["contentType"], "home.BlogPage")
        self.assertEquals(data[0]["title"], blog.title)

        # Blog page under localhost
        blog = BlogPageFactory(parent=self.home, title="blog on localhost")
        results = self.client.execute(
            query,
            variables={
                "hostname": self.home.get_site().hostname,
                "content_type": "home.BlogPage",
            },
        )
        data = results["data"]["site"]["pages"]
        self.assertEquals(len(data), 1)
        self.assertEquals(data[0]["contentType"], "home.BlogPage")
        self.assertEquals(data[0]["title"], blog.title)


@override_settings(GRAPPLE={"AUTO_CAMELCASE": False})
class DisableAutoCamelCaseTest(TestCase):
    def setUp(self):
        schema = create_schema()
        self.client = Client(schema)

    def test_disable_auto_camel_case(self):
        query = """
        {
            pages {
                title
                url_path
            }
        }
        """
        executed = self.client.execute(query)

        self.assertEquals(type(executed["data"]), dict_type)
        self.assertEquals(type(executed["data"]["pages"]), list)
        self.assertEquals(type(executed["data"]["pages"][0]), dict_type)
        self.assertEquals(type(executed["data"]["pages"][0]["title"]), str)
        self.assertEquals(type(executed["data"]["pages"][0]["url_path"]), str)

        # note: not using .all() as the pages query returns all pages with a depth > 1. Wagtail will normally have
        # only one page at depth 1 (RootPage). everything else lives under it.
        pages = Page.objects.filter(depth__gt=1)

        self.assertEquals(len(executed["data"]["pages"]), pages.count())


class ImagesTest(BaseGrappleTest):
    def setUp(self):
        super().setUp()
        self.image_model = get_image_model()
        self.assertEqual(self.image_model.objects.all().count(), 0)
        self.example_image = wagtail_factories.ImageFactory(title="Example Image")
        self.example_image.full_clean()
        self.example_image.save()
        self.assertEqual(self.image_model.objects.all().count(), 1)

    def test_properties_on_saved_example_image(self):
        example_img = self.image_model.objects.first()

        self.assertEqual(example_img.id, 1)
        self.assertEqual(example_img.title, "Example Image")

    def test_query_url_field(self):
        query = """
        {
            images {
                id
                url
                src
            }
        }
        """

        executed = self.client.execute(query)

        self.assertEquals(executed["data"]["images"][0]["id"], "1")
        self.assertEquals(
            executed["data"]["images"][0]["url"],
            "http://localhost:8000" + self.example_image.file.url,
        )
        self.assertEquals(
            executed["data"]["images"][0]["url"], executed["data"]["images"][0]["src"]
        )

    def test_renditions(self):
        query = """
        {
            image(id: 1) {
                rendition(width: 100) {
                    url
                }
            }
        }
        """

        executed = self.client.execute(query)
        self.assertIn("width-100", executed["data"]["image"]["rendition"]["url"])

    @override_settings(GRAPPLE={"ALLOWED_IMAGE_FILTERS": ["width-200"]})
    def test_renditions_with_allowed_image_filters_restrictions(self):
        def get_query(**kwargs):
            params = ",".join([f"{key}: {value}" for key, value in kwargs.items()])
            return (
                """
            {
                image(id: 1) {
                    rendition(%s) {
                        url
                    }
                }
            }
            """
                % params
            )

        executed = self.client.execute(get_query(width=100))
        self.assertIsNone(executed["data"]["image"]["rendition"])

        executed = self.client.execute(get_query(width=200))
        self.assertIsNotNone(executed["data"]["image"]["rendition"])
        self.assertIn("width-200", executed["data"]["image"]["rendition"]["url"])

    @override_settings(GRAPPLE={"ALLOWED_IMAGE_FILTERS": ["width-200"]})
    def test_src_set(self):
        query = """
        {
            image(id: 1) {
                srcSet(sizes: [100, 200])
            }
        }
        """

        executed = self.client.execute(query)

        # only the width-200 rendition is allowed
        self.assertNotIn("width-100", executed["data"]["image"]["srcSet"])
        self.assertIn("width-200", executed["data"]["image"]["srcSet"])

    def test_rendition_allowed_method(self):
        self.assertTrue(rendition_allowed("width-100"))
        with override_settings(GRAPPLE={"ALLOWED_IMAGE_FILTERS": ["width-200"]}):
            self.assertFalse(rendition_allowed("width-100"))
            self.assertTrue(rendition_allowed("width-200"))

        with override_settings(GRAPPLE={"ALLOWED_IMAGE_FILTERS": []}):
            self.assertFalse(rendition_allowed("width-100"))
            self.assertFalse(rendition_allowed("fill-100x100"))

    def tearDown(self):
        example_image_path = self.example_image.file.path
        self.example_image.delete()
        os.remove(example_image_path)


class DocumentsTest(BaseGrappleTest):
    def setUp(self):
        super().setUp()
        self.document_model = get_document_model()
        self.assertEqual(self.document_model.objects.all().count(), 0)

        uploaded_file = SimpleUploadedFile("example.txt", b"Hello world!")
        self.example_document = self.document_model(
            title="Example File", file=uploaded_file
        )
        self.example_document.full_clean()
        self.example_document.save()
        self.example_document.get_file_hash()
        self.example_document.get_file_size()
        self.assertEqual(self.document_model.objects.all().count(), 1)

    def test_properties_on_saved_example_document(self):
        example_doc = self.document_model.objects.first()

        self.assertEqual(example_doc.id, 1)
        self.assertEqual(example_doc.title, "Example File")

        example_doc.file.seek(0)

        self.assertEqual(example_doc.file.readline(), b"Hello world!")

        self.assertNotEqual(example_doc.file_hash, "")
        self.assertNotEqual(example_doc.file_size, None)

    def test_query_documents_id(self):
        query = """
        {
            documents {
                id
                customDocumentProperty
            }
        }
        """

        executed = self.client.execute(query)

        documents = self.document_model.objects.all()

        self.assertEquals(len(executed["data"]["documents"]), documents.count())
        self.assertEquals(
            executed["data"]["documents"][0]["id"], str(self.example_document.id)
        )
        self.assertEquals(
            executed["data"]["documents"][0]["customDocumentProperty"],
            "Document Model!",
        )

    def test_query_file_field(self):
        query = """
        {
            documents {
                id
                file
            }
        }
        """

        executed = self.client.execute(query)

        self.assertEquals(
            executed["data"]["documents"][0]["file"], self.example_document.file.name
        )

    def test_query_file_hash_field(self):
        query = """
        {
            documents {
                id
                fileHash
            }
        }
        """

        executed = self.client.execute(query)

        self.assertEquals(
            executed["data"]["documents"][0]["fileHash"],
            self.example_document.file_hash,
        )

    def test_query_file_size_field(self):
        query = """
        {
            documents {
                id
                fileSize
            }
        }
        """

        executed = self.client.execute(query)

        self.assertEquals(
            executed["data"]["documents"][0]["fileSize"],
            self.example_document.file_size,
        )

    def test_query_url_field_with_default_document_serve_method(self):
        query = """
        {
            documents {
                id
                url
            }
        }
        """

        executed = self.client.execute(query)

        self.assertEqual(
            executed["data"]["documents"][0]["url"],
            "http://localhost:8000" + self.example_document.url,
        )

    def test_query_url_field_with_direct_document_serve_method(self):
        serve_method_at_test_start = settings.WAGTAILDOCS_SERVE_METHOD
        settings.WAGTAILDOCS_SERVE_METHOD = "direct"
        query = """
        {
            documents {
                id
                url
            }
        }
        """

        executed = self.client.execute(query)

        self.assertEqual(
            executed["data"]["documents"][0]["url"],
            "http://localhost:8000" + self.example_document.file.url,
        )
        settings.WAGTAILDOCS_SERVE_METHOD = serve_method_at_test_start

    def tearDown(self):
        self.example_document.file.delete()


class MediaTest(BaseGrappleTest):
    def setUp(self):
        super().setUp()

        self.media_model = get_media_model()
        self.assertEqual(self.media_model.objects.all().count(), 0)

        uploaded_file = SimpleUploadedFile("example.mp4", b"")
        self.media_item = self.media_model(
            title="Example Media File", file=uploaded_file, duration=0, type="video"
        )
        self.media_item.full_clean()
        self.media_item.save()
        self.assertEqual(self.media_model.objects.all().count(), 1)

    def test_properties_on_saved_example_media(self):
        media_item = self.media_model.objects.first()

        self.assertEqual(media_item.id, 1)
        self.assertEqual(media_item.title, "Example Media File")

    def test_query_media_id(self):
        query = """
        {
            media {
                id
            }
        }
        """

        executed = self.client.execute(query)

        media = self.media_model.objects.all()

        self.assertEquals(len(executed["data"]["media"]), media.count())
        self.assertEquals(executed["data"]["media"][0]["id"], str(self.media_item.id))

    def test_query_file_field(self):
        query = """
        {
            media {
                id
                file
            }
        }
        """

        executed = self.client.execute(query)

        self.assertEquals(
            executed["data"]["media"][0]["file"], self.media_item.file.name
        )

    def tearDown(self):
        self.media_item.file.delete()<|MERGE_RESOLUTION|>--- conflicted
+++ resolved
@@ -8,18 +8,11 @@
 import wagtail_factories
 from wagtail import VERSION as WAGTAIL_VERSION
 
-<<<<<<< HEAD
-
-from grapple.types.images import rendition_allowed
-
-if sys.version_info >= (3, 7):
-=======
 # This project uses various versions of graphql-core
 # that does not return the same type in queries.
 # If channels (subscriptions) is enabled, the returned type is an OrderedDict
 # whereas it is a dict without.
 if sys.version_info >= (3, 7) and not has_channels:
->>>>>>> c9bae44b
     from builtins import dict as dict_type
 else:
     from collections import OrderedDict as dict_type
