import os
from pydoc import locate
from unittest.mock import patch

import wagtail_factories
from django.conf import settings
from django.core.files.uploadedfile import SimpleUploadedFile
from django.test import RequestFactory, TestCase, override_settings
from graphene.test import Client
from home.factories import BlogPageFactory
<<<<<<< HEAD
from home.models import HomePage

try:
    from wagtail.models import Page, Site
except ImportError:
    from wagtail.core.models import Page, Site
=======
from home.models import GlobalSocialMediaSettings, HomePage, SocialMediaSettings
>>>>>>> 1bd7972a
from wagtail.documents import get_document_model
from wagtail.images import get_image_model
from wagtail.models import Page, Site
from wagtailmedia.models import get_media_model

from grapple.schema import create_schema
from grapple.types.images import rendition_allowed

SCHEMA = locate(settings.GRAPHENE["SCHEMA"])
MIDDLEWARE_OBJECTS = [
    locate(middleware) for middleware in settings.GRAPHENE["MIDDLEWARE"]
]
MIDDLEWARE = [item() if isinstance(item, type) else item for item in MIDDLEWARE_OBJECTS]


class BaseGrappleTest(TestCase):
    @classmethod
    def setUpTestData(cls):
        cls.home = HomePage.objects.first()

    def setUp(self):
        self.client = Client(SCHEMA, middleware=MIDDLEWARE)


class BaseGrappleTestWithIntrospection(BaseGrappleTest):
    def setUp(self):
        super().setUp()
        query = """
        query availableQueries {
          __schema {
            queryType {
              fields{
                name
                type {
                  kind
                  ofType {
                    name
                    kind
                    ofType {
                        kind
                        name
                        ofType {
                            kind
                            name
                        }
                    }
                  }
                }
              }
            }
          }
        }
        """
        executed = self.client.execute(query)
        self.available_queries = executed["data"]["__schema"]["queryType"]["fields"]


class PagesTest(BaseGrappleTest):
    def setUp(self):
        super().setUp()
        self.factory = RequestFactory()
        self.blog_post = BlogPageFactory(parent=self.home)

        self.site_different_hostname = wagtail_factories.SiteFactory(
            hostname="different-hostname.localhost",
            site_name="Grapple test site (different hostname)",
        )

        self.site_different_hostname_different_port = wagtail_factories.SiteFactory(
            hostname="different-hostname.localhost",
            port=8000,
            site_name="Grapple test site (different hostname/port)",
        )

    def test_pages(self):
        query = """
        {
            pages {
                id
                title
                contentType
                pageType
            }
        }
        """

        executed = self.client.execute(query)

        self.assertEqual(type(executed["data"]), dict)
        self.assertEqual(type(executed["data"]["pages"]), list)
        self.assertEqual(type(executed["data"]["pages"][0]), dict)

        pages_data = executed["data"]["pages"]
        self.assertEqual(pages_data[0]["contentType"], "home.HomePage")
        self.assertEqual(pages_data[0]["pageType"], "HomePage")
        self.assertEqual(pages_data[1]["contentType"], "home.BlogPage")
        self.assertEqual(pages_data[1]["pageType"], "BlogPage")

        pages = Page.objects.filter(depth__gt=1)
        self.assertEqual(len(executed["data"]["pages"]), pages.count())

    @override_settings(GRAPPLE={"PAGE_SIZE": 1, "MAX_PAGE_SIZE": 1})
    def test_pages_limit(self):
        query = """
        {
            pages(limit: 5) {
                id
                title
                contentType
                pageType
            }
        }
        """

        executed = self.client.execute(query)

        self.assertEqual(type(executed["data"]), dict)
        self.assertEqual(type(executed["data"]["pages"]), list)
        self.assertEqual(type(executed["data"]["pages"][0]), dict)

        pages_data = executed["data"]["pages"]
        self.assertEqual(pages_data[0]["contentType"], "home.HomePage")
        self.assertEqual(pages_data[0]["pageType"], "HomePage")
        self.assertEqual(len(executed["data"]["pages"]), 1)

    def test_pages_in_site(self):
        query = """
        {
            pages(inSite: true) {
                title
                contentType
                pageType
            }
        }
        """

        request = self.factory.get("/")
        executed = self.client.execute(query, context_value=request)

        self.assertEqual(type(executed["data"]), dict)
        self.assertEqual(type(executed["data"]["pages"]), list)
        self.assertEqual(type(executed["data"]["pages"][0]), dict)

        site = Site.find_for_request(request)
        pages = Page.objects.in_site(site).live().public().filter(depth__gt=1)

        self.assertEqual(len(executed["data"]["pages"]), pages.count())

    def test_pages_site(self):
        site = Site.objects.get(is_default_site=True)

        query = """
        query($site: String) {
            pages(site: $site) {
                title
                contentType
                pageType
            }
        }
        """

        request = self.factory.get("/")
        executed = self.client.execute(
            query,
            context_value=request,
            variables={
                "site": site.hostname,
            },
        )

        self.assertEqual(type(executed["data"]), dict)
        self.assertEqual(type(executed["data"]["pages"]), list)
        self.assertEqual(type(executed["data"]["pages"][0]), dict)

        pages = Page.objects.in_site(site).live().public().filter(depth__gt=1)

        self.assertEqual(len(executed["data"]["pages"]), pages.count())

    def test_pages_site_errors_when_multiple_sites_match_hostname_and_port_unspecified(
        self,
    ):
        query = """
        query($site: String) {
            pages(site: $site) {
                title
                contentType
                pageType
            }
        }
        """

        executed = self.client.execute(
            query, variables={"site": self.site_different_hostname.hostname}
        )

        self.assertEqual(
            executed,
            {
                "errors": [
                    {
                        "message": "Your 'site' filter value of "
                        "'different-hostname.localhost' returned multiple "
                        "sites. Try adding a port number (for example: "
                        "'different-hostname.localhost:80').",
                        "locations": [{"line": 3, "column": 13}],
                        "path": ["pages"],
                    }
                ],
                "data": None,
            },
        )

    def test_pages_site_with_different_port(self):
        query = """
        query($site: String) {
            pages(site: $site) {
                title
                contentType
                pageType
            }
        }
        """

        executed = self.client.execute(
            query,
            variables={"site": self.site_different_hostname.hostname + ":8000"},
        )

        self.assertEqual(type(executed["data"]), dict)
        self.assertEqual(type(executed["data"]["pages"]), list)

        pages = (
            Page.objects.in_site(self.site_different_hostname)
            .live()
            .public()
            .filter(depth__gt=1)
        )

        self.assertEqual(len(executed["data"]["pages"]), pages.count())

    def test_pages_site_and_in_site_cannot_be_used_together(
        self,
    ):
        query = """
        query($site: String) {
            pages(site: $site, inSite: true) {
                title
                contentType
                pageType
            }
        }
        """

        executed = self.client.execute(
            query, variables={"site": self.site_different_hostname.hostname}
        )

        self.assertEqual(
            executed,
            {
                "errors": [
                    {
                        "message": "The 'site' and 'in_site' filters cannot be used at "
                        "the same time.",
                        "locations": [{"line": 3, "column": 13}],
                        "path": ["pages"],
                    }
                ],
                "data": None,
            },
        )

    def test_pages_content_type_filter(self):
        query = """
        query($content_type: String) {
            pages(contentType: $content_type) {
                id
                title
                contentType
                pageType
            }
        }
        """

        results = self.client.execute(
            query, variables={"content_type": "home.HomePage"}
        )
        data = results["data"]["pages"]
        self.assertEqual(len(data), 1)
        self.assertEqual(int(data[0]["id"]), self.home.id)

        another_post = BlogPageFactory(parent=self.home)
        results = self.client.execute(
            query, variables={"content_type": "home.BlogPage"}
        )
        data = results["data"]["pages"]
        self.assertEqual(len(data), 2)
        self.assertListEqual(
            [int(p["id"]) for p in data], [self.blog_post.id, another_post.id]
        )

        results = self.client.execute(
            query, variables={"content_type": "home.HomePage,home.BlogPage"}
        )
        data = results["data"]["pages"]
        self.assertEqual(len(data), 3)
        self.assertListEqual(
            [int(p["id"]) for p in data],
            [self.home.id, self.blog_post.id, another_post.id],
        )

        results = self.client.execute(
            query, variables={"content_type": "bogus.ContentType"}
        )
        self.assertListEqual(results["data"]["pages"], [])

    def test_page(self):
        query = """
        query($id: Int) {
            page(id: $id) {
                contentType
                parent {
                    contentType
                }
            }
        }
        """

        executed = self.client.execute(query, variables={"id": self.blog_post.id})

        self.assertEqual(type(executed["data"]), dict)
        self.assertEqual(type(executed["data"]["page"]), dict)

        page_data = executed["data"]["page"]
        self.assertEqual(page_data["contentType"], "home.BlogPage")
        self.assertEqual(page_data["parent"]["contentType"], "home.HomePage")

    def test_pages_ancestor_filter(self):
        p1_1 = BlogPageFactory(slug="D1-1", parent=self.home)
        p1_1_1 = BlogPageFactory(slug="D1-1-1", parent=p1_1)
        BlogPageFactory(slug="D1-1-1-1", parent=p1_1_1)
        BlogPageFactory(slug="D1-1-1-2", parent=p1_1_1)
        p1_1_2 = BlogPageFactory(slug="D1-1-2", parent=p1_1)
        BlogPageFactory(slug="D1-1-2-1", parent=p1_1_2)
        BlogPageFactory(slug="D1-1-2-2", parent=p1_1_2)
        p1_2 = BlogPageFactory(slug="D1-2", parent=self.home)
        p1_2_1 = BlogPageFactory(slug="D1-2-1", parent=p1_2)
        BlogPageFactory(slug="D1-2-1-1", parent=p1_2_1)
        BlogPageFactory(slug="D1-2-1-2", parent=p1_2_1)
        p1_2_2 = BlogPageFactory(slug="D1-2-2", parent=p1_2)
        BlogPageFactory(slug="D1-2-2-1", parent=p1_2_2)
        BlogPageFactory(slug="D1-2-2-2", parent=p1_2_2)

        query = """
        query($ancestor: ID) {
            pages(ancestor: $ancestor) {
                id
                urlPath
                depth
                live
                contentType
                pageType
            }
        }
        """

        executed = self.client.execute(query, variables={"ancestor": p1_2.id})
        page_data = executed["data"].get("pages")
        self.assertEqual(len(page_data), 6)
        for page in page_data:
            self.assertTrue(page["urlPath"].startswith(p1_2.url_path))

    def test_pages_parent_filter(self):
        p1_1 = BlogPageFactory(slug="D1-1", parent=self.home)
        p1_1_1 = BlogPageFactory(slug="D1-1-1", parent=p1_1)
        BlogPageFactory(slug="D1-1-1-1", parent=p1_1_1)
        BlogPageFactory(slug="D1-1-1-2", parent=p1_1_1)
        p1_1_2 = BlogPageFactory(slug="D1-1-2", parent=p1_1)
        BlogPageFactory(slug="D1-1-2-1", parent=p1_1_2)
        BlogPageFactory(slug="D1-1-2-2", parent=p1_1_2)
        p1_2 = BlogPageFactory(slug="D1-2", parent=self.home)
        p1_2_1 = BlogPageFactory(slug="D1-2-1", parent=p1_2)
        BlogPageFactory(slug="D1-2-1-1", parent=p1_2_1)
        BlogPageFactory(slug="D1-2-1-2", parent=p1_2_1)
        p1_2_2 = BlogPageFactory(slug="D1-2-2", parent=p1_2)
        BlogPageFactory(slug="D1-2-2-1", parent=p1_2_2)
        BlogPageFactory(slug="D1-2-2-2", parent=p1_2_2)

        query = """
        query($parent: ID) {
            pages(parent: $parent) {
                id
                urlPath
                depth
                live
                contentType
                pageType
            }
        }
        """

        executed = self.client.execute(query, variables={"parent": p1_2.id})
        page_data = executed["data"].get("pages")

        self.assertEqual(len(page_data), 2)
        for page in page_data:
            self.assertTrue(page["urlPath"].startswith(p1_2.url_path))
            self.assertEqual(page["depth"], p1_2.depth + 1)


class PagesSearchTest(BaseGrappleTest):
    @classmethod
    def setUpTestData(cls):
        cls.home = HomePage.objects.first()
        BlogPageFactory(title="Alpha", parent=cls.home)
        BlogPageFactory(title="Gamma Beta", parent=cls.home)
        BlogPageFactory(title="Alpha Beta", parent=cls.home)
        BlogPageFactory(title="Beta Alpha", parent=cls.home)
        BlogPageFactory(title="Alpha Gamma", parent=cls.home)
        BlogPageFactory(title="Beta", parent=cls.home)
        BlogPageFactory(title="Alpha Alpha", parent=cls.home)
        BlogPageFactory(title="Gamma Gamma", parent=cls.home)
        BlogPageFactory(title="Beta Beta", parent=cls.home)
        BlogPageFactory(title="Gamma", parent=cls.home)
        BlogPageFactory(title="Beta Gamma", parent=cls.home)
        BlogPageFactory(title="Gamma Alpha", parent=cls.home)

    def test_natural_order(self):
        query = """
        query($searchQuery: String, $order: String) {
            pages(searchQuery: $searchQuery, order: $order) {
                title
            }
        }
        """
        """
        sqlite doesn't support scoring so natural order will be in the order of defintion.
        with another database or elasticsearch backend the order will be different
        """
        executed = self.client.execute(query, variables={"searchQuery": "Alpha"})
        page_data = executed["data"].get("pages")
        self.assertEqual(len(page_data), 6)
        self.assertEqual(page_data[0]["title"], "Alpha")
        self.assertEqual(page_data[1]["title"], "Alpha Beta")
        self.assertEqual(page_data[2]["title"], "Beta Alpha")
        self.assertEqual(page_data[3]["title"], "Alpha Gamma")
        self.assertEqual(page_data[4]["title"], "Alpha Alpha")
        self.assertEqual(page_data[5]["title"], "Gamma Alpha")

    def test_explicit_order(self):
        query = """
        query($searchQuery: String, $order: String) {
            pages(searchQuery: $searchQuery, order: $order) {
                title
            }
        }
        """
        executed = self.client.execute(
            query, variables={"searchQuery": "Gamma", "order": "-title"}
        )
        page_data = executed["data"].get("pages")

        self.assertEqual(len(page_data), 6)
        self.assertEqual(page_data[0]["title"], "Gamma Gamma")
        self.assertEqual(page_data[1]["title"], "Gamma Beta")
        self.assertEqual(page_data[2]["title"], "Gamma Alpha")
        self.assertEqual(page_data[3]["title"], "Gamma")
        self.assertEqual(page_data[4]["title"], "Beta Gamma")
        self.assertEqual(page_data[5]["title"], "Alpha Gamma")


class PageUrlPathTest(BaseGrappleTest):
    def _query_by_path(self, path, in_site=False):
        query = """
        query($urlPath: String, $inSite: Boolean) {
            page(urlPath: $urlPath, inSite: $inSite) {
                id
                url
            }
        }
        """

        executed = self.client.execute(
            query, variables={"urlPath": path, "inSite": in_site}
        )
        return executed["data"].get("page")

    def test_page_url_path_filter(self):
        home_child = BlogPageFactory(slug="child", parent=self.home)
        parent = BlogPageFactory(slug="parent", parent=self.home)

        child = BlogPageFactory(slug="child", parent=parent)

        page_data = self._query_by_path("/parent/child/")
        self.assertEqual(int(page_data["id"]), child.id)

        # query without trailing slash
        page_data = self._query_by_path("/parent/child")
        self.assertEqual(int(page_data["id"]), child.id)

        # we have two pages with the same slug, however /home/child will
        # be returned first because of its position in the tree
        page_data = self._query_by_path("/child")
        self.assertEqual(int(page_data["id"]), home_child.id)

        page_data = self._query_by_path("/")
        self.assertEqual(int(page_data["id"]), self.home.id)

        page_data = self._query_by_path("foo/bar")
        self.assertIsNone(page_data)

    def test_with_multisite(self):
        home_child = BlogPageFactory(slug="child", parent=self.home)

        another_home = HomePage.objects.create(
            title="Another home", slug="another-home", path="00010002", depth=2
        )
        another_site = wagtail_factories.SiteFactory(
            site_name="Another site", root_page=another_home
        )
        another_child = BlogPageFactory(slug="child", parent=another_home)

        # with multiple sites, only the first one will be returned
        page_data = self._query_by_path("/child/")
        self.assertEqual(int(page_data["id"]), home_child.id)

        with patch(
<<<<<<< HEAD
            f"{settings.WAGTAIL_CORE}.models.Site.find_for_request",
=======
            "wagtail.models.Site.find_for_request",
>>>>>>> 1bd7972a
            return_value=another_site,
        ):
            page_data = self._query_by_path("/child/", in_site=True)
            self.assertEqual(int(page_data["id"]), another_child.id)

            page_data = self._query_by_path("/child", in_site=True)
            self.assertEqual(int(page_data["id"]), another_child.id)


class SitesTest(TestCase):
    def setUp(self):
        self.site = wagtail_factories.SiteFactory(
            hostname="grapple.localhost", site_name="Grapple test site"
        )

        self.site_different_hostname = wagtail_factories.SiteFactory(
            hostname="different-hostname.localhost",
            site_name="Grapple test site (different hostname)",
        )

        self.site_different_hostname_different_port = wagtail_factories.SiteFactory(
            hostname="different-hostname.localhost",
            port=8000,
            site_name="Grapple test site (different hostname/port)",
        )

        self.client = Client(SCHEMA)
        self.home = HomePage.objects.first()

    def test_sites(self):
        query = """
        {
            sites {
                siteName
                hostname
                port
                isDefaultSite
                rootPage {
                    title
                }
                pages {
                    title
                }
            }
        }
        """

        executed = self.client.execute(query)

        self.assertEqual(type(executed["data"]), dict)
        self.assertEqual(type(executed["data"]["sites"]), list)
        self.assertEqual(len(executed["data"]["sites"]), Site.objects.count())

    def test_site(self):
        query = """
        query($hostname: String) {
            site(hostname: $hostname) {
                siteName
                pages {
                    title
                }
            }
        }
        """

        executed = self.client.execute(
            query, variables={"hostname": self.site.hostname}
        )

        self.assertEqual(type(executed["data"]), dict)
        self.assertEqual(type(executed["data"]["site"]), dict)
        self.assertEqual(type(executed["data"]["site"]["pages"]), list)

        self.assertEqual(executed["data"]["site"]["siteName"], "Grapple test site")

        pages = Page.objects.in_site(self.site)

        self.assertEqual(len(executed["data"]["site"]["pages"]), pages.count())
        self.assertNotEqual(
            len(executed["data"]["site"]["pages"]), Page.objects.count()
        )

    def test_site_errors_when_multiple_sites_match_hostname_and_port_unspecified(self):
        query = """
        query($hostname: String) {
            site(hostname: $hostname) {
                siteName
            }
        }
        """

        executed = self.client.execute(
            query, variables={"hostname": self.site_different_hostname.hostname}
        )

        self.assertEqual(
            executed,
            {
                "errors": [
                    {
                        "message": "Your 'hostname' filter value of "
                        "'different-hostname.localhost' returned multiple "
                        "sites. Try adding a port number (for example: "
                        "'different-hostname.localhost:80').",
                        "locations": [{"line": 3, "column": 13}],
                        "path": ["site"],
                    }
                ],
                "data": {"site": None},
            },
        )

    def test_site_with_different_port(self):
        query = """
        query($hostname: String) {
            site(hostname: $hostname) {
                siteName
            }
        }
        """

        executed = self.client.execute(
            query,
            variables={"hostname": self.site_different_hostname.hostname + ":8000"},
        )

        self.assertEqual(
            executed["data"]["site"]["siteName"],
            "Grapple test site (different hostname/port)",
        )

    def test_site_pages_content_type_filter(self):
        query = """
        query($hostname: String $content_type: String) {
            site(hostname: $hostname) {
                siteName
                pages(contentType: $content_type) {
                    title
                    contentType
                }
            }
        }
        """
        # grapple test site root page
        results = self.client.execute(
            query,
            variables={
                "hostname": self.site.hostname,
                "content_type": "wagtailcore.Page",
            },
        )
        data = results["data"]["site"]["pages"]
        self.assertEqual(len(data), 1)
        self.assertEqual(data[0]["title"], self.site.root_page.title)

        # Shouldn't return any data
        results = self.client.execute(
            query,
            variables={"hostname": self.site.hostname, "content_type": "home.HomePage"},
        )
        data = results["data"]["site"]["pages"]
        self.assertEqual(len(data), 0)

        # localhost root page
        results = self.client.execute(
            query,
            variables={
                "hostname": self.home.get_site().hostname,
                "content_type": "home.HomePage",
            },
        )
        data = results["data"]["site"]["pages"]
        self.assertEqual(len(data), 1)
        self.assertEqual(data[0]["contentType"], "home.HomePage")
        self.assertEqual(data[0]["title"], self.home.title)

        # Blog page under grapple test site
        blog = BlogPageFactory(
            parent=self.site.root_page, title="blog on grapple test site"
        )
        results = self.client.execute(
            query,
            variables={"hostname": self.site.hostname, "content_type": "home.BlogPage"},
        )
        data = results["data"]["site"]["pages"]
        self.assertEqual(len(data), 1)
        self.assertEqual(data[0]["contentType"], "home.BlogPage")
        self.assertEqual(data[0]["title"], blog.title)

        # Blog page under localhost
        blog = BlogPageFactory(parent=self.home, title="blog on localhost")
        results = self.client.execute(
            query,
            variables={
                "hostname": self.home.get_site().hostname,
                "content_type": "home.BlogPage",
            },
        )
        data = results["data"]["site"]["pages"]
        self.assertEqual(len(data), 1)
        self.assertEqual(data[0]["contentType"], "home.BlogPage")
        self.assertEqual(data[0]["title"], blog.title)

    def test_site_page_slug_filter(self):
        query = """
        query($hostname: String $slug: String) {
            site(hostname: $hostname) {
                siteName
                page(slug: $slug) {
                    title
                }
            }
        }
        """
        # Blog page under grapple test site
        blog = BlogPageFactory(
            parent=self.site.root_page,
            title="blog on grapple test site",
            slug="blog-page-1",
        )
        # grapple test SiteObjectType page field
        results = self.client.execute(
            query,
            variables={
                "hostname": self.site.hostname,
                "slug": blog.slug,
            },
        )
        data = results["data"]["site"]["page"]
        self.assertIsNotNone(data)
        self.assertEqual(data["title"], blog.title)
        # Shouldn't return any data
        results = self.client.execute(
            query,
            variables={
                "hostname": self.site.hostname,
                "slug": "not-a-page-slug",
            },
        )
        data = results["data"]["site"]["page"]
        self.assertIsNone(data)

        # Blog page under localhost
        blog = BlogPageFactory(
            parent=self.home, title="blog on localhost", slug="blog-page-2"
        )
        results = self.client.execute(
            query,
            variables={
                "hostname": self.home.get_site().hostname,
                "slug": blog.slug,
            },
        )
        data = results["data"]["site"]["page"]
        self.assertIsNotNone(data)
        self.assertEqual(data["title"], blog.title)

    def test_site_page_url_path_filter(self):
        # These additional sites prevent the .relative_url() call below from returning a relative URL
        # They're not needed for this particular test
        self.site_different_hostname.delete()
        self.site_different_hostname_different_port.delete()

        query = """
        query($hostname: String $urlPath: String) {
            site(hostname: $hostname) {
                siteName
                page(urlPath: $urlPath) {
                    title
                }
            }
        }
        """
        # Blog page under grapple test site
        blog = BlogPageFactory(
            parent=self.site.root_page,
            title="blog on grapple test site",
            slug="blog-page-1",
        )
        results = self.client.execute(
            query,
            variables={
                "hostname": self.site.hostname,
                "urlPath": blog.relative_url(current_site=self.site),
            },
        )
        data = results["data"]["site"]["page"]
        self.assertIsNotNone(data)
        self.assertEqual(data["title"], blog.title)
        # Shouldn't return any data
        results = self.client.execute(
            query,
            variables={
                "hostname": self.site.hostname,
                "urlPath": "/not-a-page-slug",
            },
        )
        data = results["data"]["site"]["page"]
        self.assertIsNone(data)

        # Blog page under localhost
        blog = BlogPageFactory(
            parent=self.home, title="blog on localhost", slug="blog-page-2"
        )
        results = self.client.execute(
            query,
            variables={
                "hostname": self.home.get_site().hostname,
                "urlPath": blog.relative_url(current_site=self.home.get_site()),
            },
        )
        data = results["data"]["site"]["page"]
        self.assertIsNotNone(data)
        self.assertEqual(data["title"], blog.title)

    def test_site_page_content_type_filter(self):
        query = """
        query($hostname: String $slug: String $content_type: String) {
            site(hostname: $hostname) {
                siteName
                page(slug: $slug, contentType: $content_type) {
                    title
                }
            }
        }
        """
        # Blog page under grapple test site
        blog = BlogPageFactory(
            parent=self.site.root_page, title="blog on grapple test site"
        )
        results = self.client.execute(
            query,
            variables={
                "hostname": self.site.hostname,
                "slug": blog.slug,
                "content_type": "home.BlogPage",
            },
        )
        data = results["data"]["site"]["page"]
        self.assertIsNotNone(data)
        self.assertEqual(data["title"], blog.title)
        # Shouldn't return any data
        results = self.client.execute(
            query,
            variables={
                "hostname": self.site.hostname,
                "slug": blog.slug,
                "content_type": "home.HomePage",
            },
        )
        data = results["data"]["site"]["page"]
        self.assertIsNone(data)


@override_settings(GRAPPLE={"AUTO_CAMELCASE": False})
class DisableAutoCamelCaseTest(TestCase):
    def setUp(self):
        schema = create_schema()
        self.client = Client(schema)

    def test_disable_auto_camel_case(self):
        query = """
        {
            pages {
                title
                url_path
            }
        }
        """
        executed = self.client.execute(query)

        self.assertEqual(type(executed["data"]), dict)
        self.assertEqual(type(executed["data"]["pages"]), list)
        self.assertEqual(type(executed["data"]["pages"][0]), dict)
        self.assertEqual(type(executed["data"]["pages"][0]["title"]), str)
        self.assertEqual(type(executed["data"]["pages"][0]["url_path"]), str)

        # note: not using .all() as the pages query returns all pages with a depth > 1. Wagtail will normally have
        # only one page at depth 1 (RootPage). everything else lives under it.
        pages = Page.objects.filter(depth__gt=1)

        self.assertEqual(len(executed["data"]["pages"]), pages.count())


class ImagesTest(BaseGrappleTest):
    def setUp(self):
        super().setUp()
        self.image_model = get_image_model()
        self.assertEqual(self.image_model.objects.all().count(), 0)
        self.example_image = wagtail_factories.ImageFactory(title="Example Image")
        self.example_image.full_clean()
        self.example_image.save()
        self.assertEqual(self.image_model.objects.all().count(), 1)

    def test_properties_on_saved_example_image(self):
        example_img = self.image_model.objects.first()

        self.assertEqual(example_img.id, 1)
        self.assertEqual(example_img.title, "Example Image")

    def test_query_url_field(self):
        query = """
        {
            images {
                id
                url
                src
            }
        }
        """

        executed = self.client.execute(query)

        self.assertEqual(executed["data"]["images"][0]["id"], "1")
        self.assertEqual(
            executed["data"]["images"][0]["url"],
            "http://localhost:8000" + self.example_image.file.url,
        )
        self.assertEqual(
            executed["data"]["images"][0]["url"], executed["data"]["images"][0]["src"]
        )

    def test_query_rendition_url_field(self):
        query = """
        {
            images {
                id
                rendition(width: 200) {
                    url
                }
            }
        }
        """

        executed = self.client.execute(query)

        self.assertEqual(executed["data"]["images"][0]["id"], "1")
        self.assertEqual(
            executed["data"]["images"][0]["rendition"]["url"],
            "http://localhost:8000"
            + self.example_image.get_rendition("width-200").file.url,
        )

    def test_renditions(self):
        query = """
        {
            image(id: 1) {
                rendition(width: 100) {
                    url
                }
            }
        }
        """

        executed = self.client.execute(query)
        self.assertIn("width-100", executed["data"]["image"]["rendition"]["url"])

    @override_settings(GRAPPLE={"ALLOWED_IMAGE_FILTERS": ["width-200"]})
    def test_renditions_with_allowed_image_filters_restrictions(self):
        def get_query(**kwargs):
            params = ",".join([f"{key}: {value}" for key, value in kwargs.items()])
            return (
                """
            {
                image(id: 1) {
                    rendition(%s) {
                        url
                    }
                }
            }
            """
                % params
            )

        executed = self.client.execute(get_query(width=100))
        self.assertIsNone(executed["data"]["image"]["rendition"])

        executed = self.client.execute(get_query(width=200))
        self.assertIsNotNone(executed["data"]["image"]["rendition"])
        self.assertIn("width-200", executed["data"]["image"]["rendition"]["url"])

    @override_settings(GRAPPLE={"ALLOWED_IMAGE_FILTERS": ["width-200"]})
    def test_src_set(self):
        query = """
        {
            image(id: 1) {
                srcSet(sizes: [100, 200])
            }
        }
        """

        executed = self.client.execute(query)

        # only the width-200 rendition is allowed
        self.assertNotIn("width-100", executed["data"]["image"]["srcSet"])
        self.assertIn("width-200", executed["data"]["image"]["srcSet"])

    def test_src_set_with_format(self):
        query = """
        {
            image(id: 1) {
                srcSet(sizes: [100, 300], format: "webp")
            }
        }
        """
        executed = self.client.execute(query)
        self.assertIn("width-100.format-webp.webp", executed["data"]["image"]["srcSet"])
        self.assertIn("width-300.format-webp.webp", executed["data"]["image"]["srcSet"])

    def test_src_set_invalid_format(self):
        query = """
        {
            image(id: 1) {
                srcSet(sizes: [100, 300], format: "foobar")
            }
        }
        """
        executed = self.client.execute(query)
        self.assertEqual(len(executed["errors"]), 1)
        self.assertIn("Format must be either 'jpeg'", executed["errors"][0]["message"])

    @override_settings(GRAPPLE={"ALLOWED_IMAGE_FILTERS": ["width-200"]})
    def test_src_set_disallowed_filter(self):
        query = """
        {
            image(id: 1) {
                srcSet(sizes: [200], format: "webp")
            }
        }
        """
        executed = self.client.execute(query)
        self.assertEqual("", executed["data"]["image"]["srcSet"])

    @override_settings(GRAPPLE={"ALLOWED_IMAGE_FILTERS": ["width-200|format-webp"]})
    def test_src_set_allowed_filter(self):
        query = """
        {
            image(id: 1) {
                srcSet(sizes: [200], format: "webp")
            }
        }
        """
        executed = self.client.execute(query)
        self.assertIn("width-200.format-webp.webp", executed["data"]["image"]["srcSet"])

    def test_rendition_allowed_method(self):
        self.assertTrue(rendition_allowed("width-100"))
        with override_settings(GRAPPLE={"ALLOWED_IMAGE_FILTERS": ["width-200"]}):
            self.assertFalse(rendition_allowed("width-100"))
            self.assertTrue(rendition_allowed("width-200"))

        with override_settings(GRAPPLE={"ALLOWED_IMAGE_FILTERS": []}):
            self.assertFalse(rendition_allowed("width-100"))
            self.assertFalse(rendition_allowed("fill-100x100"))

    def test_src_set_num_queries(self):
        sizes = [360, 720, 1024]
        filters = [f"width-{size}" for size in sizes]

        def get_renditions(image):
            for img_filter in filters:
                image.get_rendition(img_filter)

        # Generate renditions for each filter in the filters list for all images
        get_renditions(self.example_image)
        for i in range(4):
            get_renditions(wagtail_factories.ImageFactory(title=f"Image {i}"))

        query = """
        {
            images {
                srcSet(sizes: [360, 720, 1024])
            }
        }
        """

        with self.assertNumQueries(2):
            self.client.execute(query)

    def tearDown(self):
        example_image_path = self.example_image.file.path
        self.example_image.delete()
        os.remove(example_image_path)


class DocumentsTest(BaseGrappleTest):
    def setUp(self):
        super().setUp()
        self.document_model = get_document_model()
        self.assertEqual(self.document_model.objects.all().count(), 0)

        uploaded_file = SimpleUploadedFile("example.txt", b"Hello world!")
        self.example_document = self.document_model(
            title="Example File", file=uploaded_file
        )
        self.example_document.full_clean()
        self.example_document.save()
        self.example_document.get_file_hash()
        self.example_document.get_file_size()
        self.assertEqual(self.document_model.objects.all().count(), 1)

    def test_properties_on_saved_example_document(self):
        example_doc = self.document_model.objects.first()

        self.assertEqual(example_doc.id, 1)
        self.assertEqual(example_doc.title, "Example File")
        with example_doc.open_file() as file:
            file.seek(0)
            self.assertEqual(file.readline(), b"Hello world!")

        self.assertNotEqual(example_doc.file_hash, "")
        self.assertNotEqual(example_doc.file_size, None)

    def test_query_documents_id(self):
        query = """
        {
            documents {
                id
                customDocumentProperty
            }
        }
        """

        executed = self.client.execute(query)

        documents = self.document_model.objects.all()

        self.assertEqual(len(executed["data"]["documents"]), documents.count())
        self.assertEqual(
            executed["data"]["documents"][0]["id"], str(self.example_document.id)
        )
        self.assertEqual(
            executed["data"]["documents"][0]["customDocumentProperty"],
            "Document Model!",
        )

    def test_query_file_field(self):
        query = """
        {
            documents {
                id
                file
            }
        }
        """

        executed = self.client.execute(query)

        self.assertEqual(
            executed["data"]["documents"][0]["file"], self.example_document.file.name
        )

    def test_query_file_hash_field(self):
        query = """
        {
            documents {
                id
                fileHash
            }
        }
        """

        executed = self.client.execute(query)

        self.assertEqual(
            executed["data"]["documents"][0]["fileHash"],
            self.example_document.file_hash,
        )

    def test_query_file_size_field(self):
        query = """
        {
            documents {
                id
                fileSize
            }
        }
        """

        executed = self.client.execute(query)

        self.assertEqual(
            executed["data"]["documents"][0]["fileSize"],
            self.example_document.file_size,
        )

    def test_query_url_field_with_default_document_serve_method(self):
        query = """
        {
            documents {
                id
                url
            }
        }
        """

        executed = self.client.execute(query)

        self.assertEqual(
            executed["data"]["documents"][0]["url"],
            "http://localhost:8000" + self.example_document.url,
        )

    def test_query_url_field_with_direct_document_serve_method(self):
        serve_method_at_test_start = settings.WAGTAILDOCS_SERVE_METHOD
        settings.WAGTAILDOCS_SERVE_METHOD = "direct"
        query = """
        {
            documents {
                id
                url
            }
        }
        """

        executed = self.client.execute(query)

        self.assertEqual(
            executed["data"]["documents"][0]["url"],
            "http://localhost:8000" + self.example_document.file.url,
        )
        settings.WAGTAILDOCS_SERVE_METHOD = serve_method_at_test_start

    def tearDown(self):
        self.example_document.file.delete()


class MediaTest(BaseGrappleTest):
    def setUp(self):
        super().setUp()

        self.media_model = get_media_model()
        self.assertEqual(self.media_model.objects.all().count(), 0)

        uploaded_file = SimpleUploadedFile("example.mp4", b"")
        self.media_item = self.media_model(
            title="Example Media File", file=uploaded_file, duration=0, type="video"
        )
        self.media_item.full_clean()
        self.media_item.save()
        self.assertEqual(self.media_model.objects.all().count(), 1)

    def test_properties_on_saved_example_media(self):
        media_item = self.media_model.objects.first()

        self.assertEqual(media_item.id, 1)
        self.assertEqual(media_item.title, "Example Media File")

    def test_query_media_id(self):
        query = """
        {
            media {
                id
            }
        }
        """

        executed = self.client.execute(query)

        media = self.media_model.objects.all()

        self.assertEqual(len(executed["data"]["media"]), media.count())
        self.assertEqual(executed["data"]["media"][0]["id"], str(self.media_item.id))

    def test_query_file_field(self):
        query = """
        {
            media {
                id
                file
            }
        }
        """

        executed = self.client.execute(query)

        self.assertEqual(
            executed["data"]["media"][0]["file"], self.media_item.file.name
        )

    def tearDown(self):
        self.media_item.file.delete()


class SettingsTest(BaseGrappleTest):
    def setUp(self):
        super().setUp()

        self.site_a = Site.objects.get()
        self.site_a.hostname = "a"
        self.site_a.save()

        self.site_b = Site.objects.create(
            hostname="b", port=80, root_page_id=self.site_a.root_page_id
        )

        self.site_a_settings = SocialMediaSettings.objects.create(
            site=self.site_a,
            facebook="https://facebook.com/site-a",
            instagram="site-a",
            trip_advisor="https://tripadvisor.com/site-a",
            youtube="https://youtube.com/site-a",
        )

        self.site_b_settings = SocialMediaSettings.objects.create(
            site=self.site_b,
            facebook="https://facebook.com/site-b",
            instagram="site-b",
            trip_advisor="https://tripadvisor.com/site-b",
            youtube="https://youtube.com/site-b",
        )

        self.global_settings = GlobalSocialMediaSettings.objects.create(
            facebook="https://facebook.com/global",
            instagram="global",
            trip_advisor="https://tripadvisor.com/global",
            youtube="https://youtube.com/global",
        )

    def test_query_single_setting(self):
        query = """
        {
            setting(name: "SocialMediaSettings") {
                ... on SocialMediaSettings {
                    facebook
                    instagram
                    tripAdvisor
                    youtube
                }
            }
        }
        """

        response = self.client.execute(query)

        self.assertEqual(
            response,
            {
                "data": {
                    "setting": {
                        "facebook": "https://facebook.com/site-a",
                        "instagram": "site-a",
                        "tripAdvisor": "https://tripadvisor.com/site-a",
                        "youtube": "https://youtube.com/site-a",
                    }
                }
            },
        )

    def test_query_single_setting_with_site_filter(self):
        query = """
        {
            setting(site: "b", name: "SocialMediaSettings") {
                ... on SocialMediaSettings {
                    facebook
                    instagram
                    tripAdvisor
                    youtube
                }
            }
        }
        """

        response = self.client.execute(query)

        self.assertEqual(
            response,
            {
                "data": {
                    "setting": {
                        "facebook": "https://facebook.com/site-b",
                        "instagram": "site-b",
                        "tripAdvisor": "https://tripadvisor.com/site-b",
                        "youtube": "https://youtube.com/site-b",
                    }
                }
            },
        )

    def test_query_single_setting_with_site_filter_clashing_port(self):
        # Create another site with the hostname "b" but a different port
        self.site_b_8080 = Site.objects.create(
            hostname="b", port=8080, root_page_id=self.site_a.root_page_id
        )

        query = """
        {
            setting(site: "b", name: "SocialMediaSettings") {
                ... on SocialMediaSettings {
                    facebook
                    instagram
                    tripAdvisor
                    youtube
                }
            }
        }
        """

        response = self.client.execute(query)

        self.assertEqual(
            response,
            {
                "errors": [
                    {
                        "message": "Your 'site' filter value of 'b' returned multiple sites. Try adding a port number (for example: 'b:80').",
                        "locations": [{"line": 3, "column": 13}],
                        "path": ["setting"],
                    }
                ],
                "data": {"setting": None},
            },
        )

    def test_query_single_setting_with_site_filter_with_port(self):
        # Create another site with the hostname "b" but a different port
        self.site_b_8080 = Site.objects.create(
            hostname="b", port=8080, root_page_id=self.site_a.root_page_id
        )

        query = """
        {
            setting(site: "b:80", name: "SocialMediaSettings") {
                ... on SocialMediaSettings {
                    facebook
                    instagram
                    tripAdvisor
                    youtube
                }
            }
        }
        """

        response = self.client.execute(query)

        self.assertEqual(
            response,
            {
                "data": {
                    "setting": {
                        "facebook": "https://facebook.com/site-b",
                        "instagram": "site-b",
                        "tripAdvisor": "https://tripadvisor.com/site-b",
                        "youtube": "https://youtube.com/site-b",
                    }
                }
            },
        )

    def test_query_site_settings(self):
        query = """
        {
            settings(name: "SocialMediaSettings") {
                ... on SocialMediaSettings {
                    facebook
                    instagram
                    tripAdvisor
                    youtube
                }
            }
        }
        """

        response = self.client.execute(query)

        self.assertEqual(
            response,
            {
                "data": {
                    "settings": [
                        {
                            "facebook": "https://facebook.com/site-a",
                            "instagram": "site-a",
                            "tripAdvisor": "https://tripadvisor.com/site-a",
                            "youtube": "https://youtube.com/site-a",
                        },
                        {
                            "facebook": "https://facebook.com/site-b",
                            "instagram": "site-b",
                            "tripAdvisor": "https://tripadvisor.com/site-b",
                            "youtube": "https://youtube.com/site-b",
                        },
                    ]
                }
            },
        )

    def test_query_all_settings(self):
        query = """
        {
            settings {
                ... on SocialMediaSettings {
                    facebook
                    instagram
                    tripAdvisor
                    youtube
                }
                ... on GlobalSocialMediaSettings {
                    facebook
                    instagram
                    tripAdvisor
                    youtube
                }
            }
        }
        """

        response = self.client.execute(query)

        self.assertEqual(
            response,
            {
                "data": {
                    "settings": [
                        {
                            "facebook": "https://facebook.com/site-a",
                            "instagram": "site-a",
                            "tripAdvisor": "https://tripadvisor.com/site-a",
                            "youtube": "https://youtube.com/site-a",
                        },
                        {
                            "facebook": "https://facebook.com/site-b",
                            "instagram": "site-b",
                            "tripAdvisor": "https://tripadvisor.com/site-b",
                            "youtube": "https://youtube.com/site-b",
                        },
                        {
                            "facebook": "https://facebook.com/global",
                            "instagram": "global",
                            "tripAdvisor": "https://tripadvisor.com/global",
                            "youtube": "https://youtube.com/global",
                        },
                    ]
                }
            },
        )

    def test_query_all_settings_with_site_filter(self):
        query = """
        {
            settings(site: "b") {
                ... on SocialMediaSettings {
                    facebook
                    instagram
                    tripAdvisor
                    youtube
                }
                ... on GlobalSocialMediaSettings {
                    facebook
                    instagram
                    tripAdvisor
                    youtube
                }
            }
        }
        """

        response = self.client.execute(query)

        # Should return site-specific settings for site b and global settings
        self.assertEqual(
            response,
            {
                "data": {
                    "settings": [
                        {
                            "facebook": "https://facebook.com/site-b",
                            "instagram": "site-b",
                            "tripAdvisor": "https://tripadvisor.com/site-b",
                            "youtube": "https://youtube.com/site-b",
                        },
                        {
                            "facebook": "https://facebook.com/global",
                            "instagram": "global",
                            "tripAdvisor": "https://tripadvisor.com/global",
                            "youtube": "https://youtube.com/global",
                        },
                    ]
                }
            },
        )<|MERGE_RESOLUTION|>--- conflicted
+++ resolved
@@ -8,16 +8,7 @@
 from django.test import RequestFactory, TestCase, override_settings
 from graphene.test import Client
 from home.factories import BlogPageFactory
-<<<<<<< HEAD
-from home.models import HomePage
-
-try:
-    from wagtail.models import Page, Site
-except ImportError:
-    from wagtail.core.models import Page, Site
-=======
 from home.models import GlobalSocialMediaSettings, HomePage, SocialMediaSettings
->>>>>>> 1bd7972a
 from wagtail.documents import get_document_model
 from wagtail.images import get_image_model
 from wagtail.models import Page, Site
@@ -545,11 +536,7 @@
         self.assertEqual(int(page_data["id"]), home_child.id)
 
         with patch(
-<<<<<<< HEAD
-            f"{settings.WAGTAIL_CORE}.models.Site.find_for_request",
-=======
             "wagtail.models.Site.find_for_request",
->>>>>>> 1bd7972a
             return_value=another_site,
         ):
             page_data = self._query_by_path("/child/", in_site=True)
