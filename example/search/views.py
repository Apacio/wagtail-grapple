from django.core.paginator import EmptyPage, PageNotAnInteger, Paginator
from django.shortcuts import render
<<<<<<< HEAD

try:
    from wagtail.models import Page
except ImportError:
    from wagtail.core.models import Page
=======
from wagtail.models import Page
>>>>>>> 1bd7972a
from wagtail.search.models import Query


def search(request):
    search_query = request.GET.get("query", None)
    page = request.GET.get("page", 1)

    # Search
    if search_query:
        search_results = Page.objects.live().search(search_query)
        query = Query.get(search_query)

        # Record hit
        query.add_hit()
    else:
        search_results = Page.objects.none()

    # Pagination
    paginator = Paginator(search_results, 10)
    try:
        search_results = paginator.page(page)
    except PageNotAnInteger:
        search_results = paginator.page(1)
    except EmptyPage:
        search_results = paginator.page(paginator.num_pages)

    return render(
        request,
        "search/search.html",
        {"search_query": search_query, "search_results": search_results},
    )<|MERGE_RESOLUTION|>--- conflicted
+++ resolved
@@ -1,14 +1,6 @@
 from django.core.paginator import EmptyPage, PageNotAnInteger, Paginator
 from django.shortcuts import render
-<<<<<<< HEAD
-
-try:
-    from wagtail.models import Page
-except ImportError:
-    from wagtail.core.models import Page
-=======
 from wagtail.models import Page
->>>>>>> 1bd7972a
 from wagtail.search.models import Query
 
 
