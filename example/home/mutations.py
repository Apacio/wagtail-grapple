--- conflicted
+++ resolved
@@ -1,15 +1,6 @@
 import graphene
-<<<<<<< HEAD
-from home.models import AuthorPage
-
-try:
-    from wagtail.models import Page
-except ImportError:
-    from wagtail.core.models import Page
-=======
 from home.models import Advert, AuthorPage
 from wagtail.models import Page
->>>>>>> 1bd7972a
 
 from grapple.registry import registry
 from grapple.types.pages import PageInterface
