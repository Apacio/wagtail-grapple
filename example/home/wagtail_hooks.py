<<<<<<< HEAD
try:
    from wagtail import hooks
except ImportError:
    from wagtail.core import hooks
=======
from wagtail import hooks
>>>>>>> 1bd7972a

from .mutations import Mutations
from .subscriptions import Subscription


@hooks.register("register_schema_mutation")
def register_mutation_class(mutation_mixins):
    mutation_mixins.append(Mutations)


@hooks.register("register_schema_subscription")
def register_example_subscription(subscription_mixins):
    subscription_mixins.append(Subscription)<|MERGE_RESOLUTION|>--- conflicted
+++ resolved
@@ -1,11 +1,4 @@
-<<<<<<< HEAD
-try:
-    from wagtail import hooks
-except ImportError:
-    from wagtail.core import hooks
-=======
 from wagtail import hooks
->>>>>>> 1bd7972a
 
 from .mutations import Mutations
 from .subscriptions import Subscription
