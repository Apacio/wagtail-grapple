--- conflicted
+++ resolved
@@ -8,27 +8,20 @@
 from wagtail.search.models import Query
 from wagtail.search.backends import get_search_backend
 
-<<<<<<< HEAD
-from .db.optimizer import QueryOptimzer
-
-
-def resolve_queryset(
-    qs, info, id=None, limit=None, offset=None, search_query=None, order=None, **kwargs
-=======
+from .db.optimizer import QueryOptimizer
 from .types.structures import BasePaginatedType, PaginationType
 
 
 def resolve_queryset(
     qs,
     info,
+    id=None,
     limit=None,
     offset=None,
     search_query=None,
-    id=None,
     order=None,
     collection=None,
     **kwargs
->>>>>>> e9ab9028
 ):
     """
     Add limit, offset and search capabilities to the query. This contains
@@ -51,7 +44,7 @@
     :type collection: int
     """
     offset = int(offset or 0)
-    qs = QueryOptimzer.query(qs, info)
+    qs = QueryOptimizer.query(qs, info)
 
     if id is not None:
         qs = qs.get(id=id)
