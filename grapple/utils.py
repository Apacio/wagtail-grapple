from django.conf import settings
from django.core.paginator import EmptyPage, PageNotAnInteger, Paginator
from wagtail.models import Site
from wagtail.search.index import class_is_indexed
from wagtail.search.models import Query

from .settings import grapple_settings
from .types.structures import BasePaginatedType, PaginationType


def resolve_site(hostname):
    """
    Looks up a Site record from a hostname.

    If two site records exist with the same hostname, you must specify a port
    to disambiguate the by appending a colon followed by the port number to the
    end of the hostname.

    For example:

    >>> resolve_site("wagtail.org")
    >>> resolve_site("wagtail.org:443")

    May raise one of the following exceptions:
     - Site.DoesNotExist: If the site is not found
     - Site.MultipleObjectsReturned: If multiple sites are found for a given hostname

    :param hostname: The hostname of the site to look up
    :type hostname: str
    """
    # Optionally allow querying by port
    if ":" in hostname:
        (hostname, port) = hostname.split(":", 1)
        query = {
            "hostname": hostname,
            "port": port,
        }
    else:
        query = {
            "hostname": hostname,
        }

    return Site.objects.get(**query)


def _sliced_queryset(qs, limit=None, offset=None):
    offset = int(offset or 0)

    if limit is not None:
        limit = min(
            int(limit or grapple_settings.PAGE_SIZE), grapple_settings.MAX_PAGE_SIZE
        )
        return qs[offset : limit + offset]

    if offset:
        return qs[offset:]

    return qs


def resolve_queryset(
    qs,
    info,
    limit=None,
    offset=None,
    search_query=None,
    id=None,
    order=None,
    collection=None,
    **kwargs,
):
    """
    Add limit, offset and search capabilities to the query. This contains
    argument names used by
    :class:`~grapple.types.structures.QuerySetList`.
    :param qs: The query set to be modified.
    :param info: The Graphene info object.
    :param limit: Limit number of objects in the QuerySet.
    :type limit: int
    :param id: Filter by the primary key.
    :type id: int
    :param offset: Omit a number of objects from the beginning of the query set
    :type offset: int
    :param search_query: Using Wagtail search, exclude objects that do not match
                         the search query.
    :type search_query: str
    :param order: Order the query set using the Django QuerySet order_by format.
    :type order: str
    :param collection: Use Wagtail's collection id to filter images or documents
    :type collection: int
    """

    if id is not None:
        qs = qs.filter(pk=id)
    else:
        qs = qs.all()

    order_by_relevance = True
    if order is not None:
        qs = qs.order_by(*(x.strip() for x in order.split(",")))
        order_by_relevance = False

    if collection is not None:
        try:
            qs.model._meta.get_field("collection")
        except LookupError:
            pass
        else:
            qs = qs.filter(collection=collection)

    if id is None and search_query:
        # Check if the queryset is searchable using Wagtail search.
        if not class_is_indexed(qs.model):
            raise TypeError("This data type is not searchable by Wagtail.")

        if grapple_settings.ADD_SEARCH_HIT:
            query = Query.get(search_query)
            query.add_hit()

<<<<<<< HEAD
        qs = get_search_backend().search(search_query, qs)

        return _sliced_queryset(qs, limit, offset)

    if order is not None:
        qs = qs.order_by(*(x.strip() for x in order.split(",")))

    if collection is not None:
        try:
            qs.model._meta.get_field("collection")
            qs = qs.filter(collection=collection)
        except Exception:
            pass
=======
        qs = qs.search(search_query, order_by_relevance=order_by_relevance)
>>>>>>> 1bd7972a

    return _sliced_queryset(qs, limit, offset)


def get_paginated_result(qs, page, per_page):
    """
    Returns a paginated result.
    """
    paginator = Paginator(qs, per_page)

    try:
        # If the page exists and the page is an int
        page_obj = paginator.page(page)
    except PageNotAnInteger:
        # If the page is not an int; show the first page
        page_obj = paginator.page(1)
    except EmptyPage:
        # If the page is out of range (too high most likely)
        # Then return the last page
        page_obj = paginator.page(paginator.num_pages)

    return BasePaginatedType(
        items=page_obj.object_list,
        pagination=PaginationType(
            total=paginator.count,
            count=len(page_obj.object_list),
            per_page=per_page,
            current_page=page_obj.number,
            prev_page=page_obj.previous_page_number()
            if page_obj.has_previous()
            else None,
            next_page=page_obj.next_page_number() if page_obj.has_next() else None,
            total_pages=paginator.num_pages,
        ),
    )


def resolve_paginated_queryset(
    qs, info, page=None, per_page=None, search_query=None, id=None, order=None, **kwargs
):
    """
    Add page, per_page and search capabilities to the query. This contains
    argument names used by
    :function:`~grapple.types.structures.PaginatedQuerySet`.
    :param qs: The query set to be modified.
    :param info: The Graphene info object.
    :param page: Page of resulting objects to return from the QuerySet.
    :type page: int
    :param id: Filter by the primary key.
    :type id: int
    :param per_page: The maximum number of items to include on a page.
    :type per_page: int
    :param search_query: Using Wagtail search, exclude objects that do not match
                         the search query.
    :type search_query: str
    :param order: Order the query set using the Django QuerySet order_by format.
    :type order: str
    """
    page = int(page or 1)
    per_page = min(
        int(per_page or grapple_settings.PAGE_SIZE), grapple_settings.MAX_PAGE_SIZE
    )

    if id is not None:
        qs = qs.filter(pk=id)
    else:
        qs = qs.all()

    # order_by_relevance will always take precedence over an existing order_by in the Postgres backend
    # we need to set it to False if we want to specify our own order_by.
    order_by_relevance = True
    if order is not None:
        qs = qs.order_by(*(x.strip() for x in order.split(",")))
        order_by_relevance = False

    if id is None and search_query:
        # Check if the queryset is searchable using Wagtail search.
        if not class_is_indexed(qs.model):
            raise TypeError("This data type is not searchable by Wagtail.")

        if grapple_settings.ADD_SEARCH_HIT:
            query = Query.get(search_query)
            query.add_hit()

<<<<<<< HEAD
        results = get_search_backend().search(search_query, qs)

        return get_paginated_result(results, page, per_page)

    if order is not None:
        qs = qs.order_by(*(x.strip() for x in order.split(",")))
=======
        qs = qs.search(search_query, order_by_relevance=order_by_relevance)
>>>>>>> 1bd7972a

    return get_paginated_result(qs, page, per_page)


def get_media_item_url(cls):
    url = ""
    if hasattr(cls, "url"):
        url = cls.url
    elif hasattr(cls, "file"):
        url = cls.file.url

    if url[0] == "/":
        return settings.BASE_URL + url
    return url<|MERGE_RESOLUTION|>--- conflicted
+++ resolved
@@ -117,23 +117,7 @@
             query = Query.get(search_query)
             query.add_hit()
 
-<<<<<<< HEAD
-        qs = get_search_backend().search(search_query, qs)
-
-        return _sliced_queryset(qs, limit, offset)
-
-    if order is not None:
-        qs = qs.order_by(*(x.strip() for x in order.split(",")))
-
-    if collection is not None:
-        try:
-            qs.model._meta.get_field("collection")
-            qs = qs.filter(collection=collection)
-        except Exception:
-            pass
-=======
         qs = qs.search(search_query, order_by_relevance=order_by_relevance)
->>>>>>> 1bd7972a
 
     return _sliced_queryset(qs, limit, offset)
 
@@ -218,16 +202,7 @@
             query = Query.get(search_query)
             query.add_hit()
 
-<<<<<<< HEAD
-        results = get_search_backend().search(search_query, qs)
-
-        return get_paginated_result(results, page, per_page)
-
-    if order is not None:
-        qs = qs.order_by(*(x.strip() for x in order.split(",")))
-=======
         qs = qs.search(search_query, order_by_relevance=order_by_relevance)
->>>>>>> 1bd7972a
 
     return get_paginated_result(qs, page, per_page)
 
