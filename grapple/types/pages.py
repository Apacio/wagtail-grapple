import graphene
from django.contrib.contenttypes.models import ContentType
from django.dispatch import receiver

from wagtail.core.models import Page as WagtailPage, Site
from wagtail_headless_preview.signals import preview_update
from graphene_django.types import DjangoObjectType
from graphql.error import GraphQLLocatedError

try:
    from channels.routing import route_class

    has_channels = True
except ImportError:
    has_channels = False

from ..registry import registry
from ..utils import resolve_queryset
from ..db.optimizer import QueryOptimzer
from .structures import QuerySetList


class PageInterface(graphene.Interface):
    id = graphene.ID()
    url = graphene.String()
    url_path = graphene.String(required=True)
    slug = graphene.String(required=True)
    depth = graphene.Int()
    page_type = graphene.String()
    title = graphene.String(required=True)
    seo_title = graphene.String(required=True)
    seo_description = graphene.String()
    show_in_menus = graphene.Boolean(required=True)
    content_type = graphene.String(required=True)
    last_published_at = graphene.DateTime()
    parent = graphene.Field(lambda: PageInterface)
    children = QuerySetList(
        graphene.NonNull(lambda: PageInterface), enable_search=True, required=True
    )
    siblings = QuerySetList(
        graphene.NonNull(lambda: PageInterface), enable_search=True, required=True
    )
    next_siblings = QuerySetList(
        graphene.NonNull(lambda: PageInterface), enable_search=True, required=True
    )
    previous_siblings = QuerySetList(
        graphene.NonNull(lambda: PageInterface), enable_search=True, required=True
    )
    descendants = QuerySetList(
        graphene.NonNull(lambda: PageInterface), enable_search=True, required=True
    )
    ancestors = QuerySetList(
        graphene.NonNull(lambda: PageInterface), enable_search=True, required=True
    )

    @classmethod
    def resolve_type(cls, instance, info, **kwargs):
        """
        If model has a custom Graphene Node type in registry then use it,
        otherwise use base page type.
        """
        return registry.pages.get(type(instance), Page)

    def resolve_content_type(self, info, **kwargs):
        self.content_type = ContentType.objects.get_for_model(self)
        return (
            self.content_type.app_label + "." + self.content_type.model_class().__name__
        )

    def resolve_page_type(self, info, **kwargs):
        return PageInterface.resolve_type(self.specific, info, **kwargs)

    def resolve_parent(self, info, **kwargs):
        """
        Resolves the parent node of current page node.
        Docs: https://docs.wagtail.io/en/stable/reference/pages/model_reference.html#wagtail.core.models.Page.get_parent
        """
        try:
            return self.get_parent().specific
        except GraphQLLocatedError:
            return WagtailPage.objects.none()

    def resolve_children(self, info, **kwargs):
        """
        Resolves a list of live children of this page.
        Docs: https://docs.wagtail.io/en/stable/reference/pages/queryset_reference.html#examples
        """
        return resolve_queryset(
            self.get_children().live().public().specific(), info, **kwargs
        )

    def resolve_siblings(self, info, **kwargs):
        """
        Resolves a list of sibling nodes to this page.
        Docs: https://docs.wagtail.io/en/stable/reference/pages/queryset_reference.html?highlight=get_siblings#wagtail.core.query.PageQuerySet.sibling_of
        """
        return resolve_queryset(
            self.get_siblings().exclude(pk=self.pk).live().public().specific(),
            info,
            **kwargs
        )

    def resolve_next_siblings(self, info, **kwargs):
        """
        Resolves a list of direct next siblings of this page. Similar to `resolve_siblings` with sorting.
        Source: https://github.com/wagtail/wagtail/blob/master/wagtail/core/models.py#L1384
        """
        return resolve_queryset(
            self.get_next_siblings().exclude(pk=self.pk).live().public().specific(),
            info,
            **kwargs
        )

    def resolve_previous_siblings(self, info, **kwargs):
        """
        Resolves a list of direct prev siblings of this page. Similar to `resolve_siblings` with sorting.
        Source: https://github.com/wagtail/wagtail/blob/master/wagtail/core/models.py#L1387
        """
        return resolve_queryset(
            self.get_prev_siblings().exclude(pk=self.pk).live().public().specific(),
            info,
            **kwargs
        )

    def resolve_descendants(self, info, **kwargs):
        """
        Resolves a list of nodes pointing to the current page’s descendants.
        Docs: https://docs.wagtail.io/en/stable/reference/pages/model_reference.html#wagtail.core.models.Page.get_descendants
        """
        return resolve_queryset(
            self.get_descendants().live().public().specific(), info, **kwargs
        )

    def resolve_ancestors(self, info, **kwargs):
        """
        Resolves a list of nodes pointing to the current page’s ancestors.
        Docs: https://docs.wagtail.io/en/stable/reference/pages/model_reference.html#wagtail.core.models.Page.get_ancestors
        """
        return resolve_queryset(
            self.get_ancestors().live().public().specific(), info, **kwargs
        )

    def resolve_seo_title(self, info, **kwargs):
        """
        Get page's SEO title. Fallback to a normal page's title if absent.
        """
        return self.seo_title or self.title


class Page(DjangoObjectType):
    """
    Base Page type used if one isn't generated for the current model.
    All other node types extend this.
    """

    class Meta:
        model = WagtailPage
        interfaces = (PageInterface,)


<<<<<<< HEAD
def get_specific_page(id, slug, token, content_type=None, info=None):
=======
def get_specific_page(id, slug, token, content_type=None, site=None):
>>>>>>> e9ab9028
    """
    Get a specific page, given a page_id, slug or preview if a preview token is passed
    """
    page = None
    try:
<<<<<<< HEAD
        # Generate queryset based on given key & Optimise query based on request AST
        pages = WagtailPage.objects.live().public()
        pages = QueryOptimzer.query(pages, info)
        if id:
            page = pages.get(id=id)
        elif slug:
            page = pages.get(slug=slug)

        if page:
            page = page.specific
=======
        qs = WagtailPage.objects.live().public().specific()

        if site:
            qs = qs.in_site(site)

        if id:
            page = qs.get(pk=id)
        elif slug:
            page = qs.get(slug=slug)
>>>>>>> e9ab9028

        if token:
            if page:
                page_type = type(page)
                if hasattr(page_type, "get_page_from_preview_token"):
                    page = page_type.get_page_from_preview_token(token)

            elif content_type:
                app_label, model = content_type.lower().split(".")
                mdl = ContentType.objects.get(app_label=app_label, model=model)
                cls = mdl.model_class()
                if hasattr(cls, "get_page_from_preview_token"):
                    page = cls.get_page_from_preview_token(token)

    except BaseException:
        page = None

    return page


def PagesQuery():
    # Add base type to registry
    registry.pages[type(WagtailPage)] = Page

    class Mixin:
        pages = QuerySetList(
            graphene.NonNull(lambda: PageInterface),
            in_site=graphene.Boolean(),
            enable_search=True,
            required=True,
        )
        page = graphene.Field(
            PageInterface,
            id=graphene.Int(),
            slug=graphene.String(),
            token=graphene.String(),
            content_type=graphene.String(),
            in_site=graphene.Boolean(),
        )

        # Return all pages in site, ideally specific.
        def resolve_pages(self, info, **kwargs):
<<<<<<< HEAD
            return resolve_queryset(
                WagtailPage.objects.live().public().specific(defer=True), info, **kwargs
            )
=======
            pages = WagtailPage.objects.live().public().specific()

            if kwargs.get("in_site", False):
                site = Site.find_for_request(info.context)
                pages = pages.in_site(site)

            return resolve_queryset(pages, info, **kwargs)
>>>>>>> e9ab9028

        # Return a specific page, identified by ID or Slug.
        def resolve_page(self, info, **kwargs):
            return get_specific_page(
                id=kwargs.get("id"),
                slug=kwargs.get("slug"),
                token=kwargs.get("token"),
                content_type=kwargs.get("content_type"),
<<<<<<< HEAD
                info=info,
=======
                site=Site.find_for_request(info.context)
                if kwargs.get("in_site", False)
                else None,
>>>>>>> e9ab9028
            )

    return Mixin


if has_channels:
    from rx.subjects import Subject

    # Subject to sync Django Signals to Observable
    preview_subject = Subject()

    @receiver(preview_update)
    def on_updated(sender, token, **kwargs):
        preview_subject.on_next(token)

    # Subscription Mixin
    def PagesSubscription():
        def preview_observable(id, slug, token, content_type):
            return preview_subject.filter(
                lambda previewToken: previewToken == token
            ).map(lambda token: get_specific_page(id, slug, token, content_type))

<<<<<<< HEAD
# Subscription Mixin
def PagesSubscription():
    def preview_observable(id, slug, token, content_type):
        return preview_subject.filter(lambda previewToken: previewToken == token).map(
            lambda token: get_specific_page(id, slug, token, content_type, info)
        )

    class Mixin:
        page = graphene.Field(
            PageInterface,
            id=graphene.Int(),
            slug=graphene.String(),
            token=graphene.String(),
            content_type=graphene.String(),
        )

        def resolve_page(self, info, **kwargs):
            return preview_observable(
                id=kwargs.get("id"),
                slug=kwargs.get("slug"),
                token=kwargs.get("token"),
                content_type=kwargs.get("content_type"),
                info=info,
=======
        class Mixin:
            page = graphene.Field(
                PageInterface,
                id=graphene.Int(),
                slug=graphene.String(),
                token=graphene.String(),
                content_type=graphene.String(),
>>>>>>> e9ab9028
            )

            def resolve_page(self, info, **kwargs):
                return preview_observable(
                    id=kwargs.get("id"),
                    slug=kwargs.get("slug"),
                    token=kwargs.get("token"),
                    content_type=kwargs.get("content_type"),
                )

        return Mixin<|MERGE_RESOLUTION|>--- conflicted
+++ resolved
@@ -16,7 +16,7 @@
 
 from ..registry import registry
 from ..utils import resolve_queryset
-from ..db.optimizer import QueryOptimzer
+from ..db.optimizer import QueryOptimizer
 from .structures import QuerySetList
 
 
@@ -158,20 +158,19 @@
         interfaces = (PageInterface,)
 
 
-<<<<<<< HEAD
-def get_specific_page(id, slug, token, content_type=None, info=None):
-=======
-def get_specific_page(id, slug, token, content_type=None, site=None):
->>>>>>> e9ab9028
+def get_specific_page(id, slug, token, content_type=None, site=None, info=None):
     """
     Get a specific page, given a page_id, slug or preview if a preview token is passed
     """
     page = None
     try:
-<<<<<<< HEAD
         # Generate queryset based on given key & Optimise query based on request AST
         pages = WagtailPage.objects.live().public()
-        pages = QueryOptimzer.query(pages, info)
+        pages = QueryOptimizer.query(pages, info)
+
+        if site:
+            pages = pages.in_site(site)
+
         if id:
             page = pages.get(id=id)
         elif slug:
@@ -179,17 +178,6 @@
 
         if page:
             page = page.specific
-=======
-        qs = WagtailPage.objects.live().public().specific()
-
-        if site:
-            qs = qs.in_site(site)
-
-        if id:
-            page = qs.get(pk=id)
-        elif slug:
-            page = qs.get(slug=slug)
->>>>>>> e9ab9028
 
         if token:
             if page:
@@ -232,19 +220,13 @@
 
         # Return all pages in site, ideally specific.
         def resolve_pages(self, info, **kwargs):
-<<<<<<< HEAD
-            return resolve_queryset(
-                WagtailPage.objects.live().public().specific(defer=True), info, **kwargs
-            )
-=======
-            pages = WagtailPage.objects.live().public().specific()
+            pages = WagtailPage.objects.live().public().specific(defer=True)
 
             if kwargs.get("in_site", False):
                 site = Site.find_for_request(info.context)
                 pages = pages.in_site(site)
 
             return resolve_queryset(pages, info, **kwargs)
->>>>>>> e9ab9028
 
         # Return a specific page, identified by ID or Slug.
         def resolve_page(self, info, **kwargs):
@@ -253,13 +235,10 @@
                 slug=kwargs.get("slug"),
                 token=kwargs.get("token"),
                 content_type=kwargs.get("content_type"),
-<<<<<<< HEAD
-                info=info,
-=======
                 site=Site.find_for_request(info.context)
                 if kwargs.get("in_site", False)
                 else None,
->>>>>>> e9ab9028
+                info=info,
             )
 
     return Mixin
@@ -277,36 +256,15 @@
 
     # Subscription Mixin
     def PagesSubscription():
-        def preview_observable(id, slug, token, content_type):
+        def preview_observable(id, slug, token, content_type, site, info):
             return preview_subject.filter(
                 lambda previewToken: previewToken == token
-            ).map(lambda token: get_specific_page(id, slug, token, content_type))
-
-<<<<<<< HEAD
-# Subscription Mixin
-def PagesSubscription():
-    def preview_observable(id, slug, token, content_type):
-        return preview_subject.filter(lambda previewToken: previewToken == token).map(
-            lambda token: get_specific_page(id, slug, token, content_type, info)
-        )
-
-    class Mixin:
-        page = graphene.Field(
-            PageInterface,
-            id=graphene.Int(),
-            slug=graphene.String(),
-            token=graphene.String(),
-            content_type=graphene.String(),
-        )
-
-        def resolve_page(self, info, **kwargs):
-            return preview_observable(
-                id=kwargs.get("id"),
-                slug=kwargs.get("slug"),
-                token=kwargs.get("token"),
-                content_type=kwargs.get("content_type"),
-                info=info,
-=======
+            ).map(
+                lambda token: get_specific_page(
+                    id, slug, token, content_type, site, info
+                )
+            )
+
         class Mixin:
             page = graphene.Field(
                 PageInterface,
@@ -314,7 +272,6 @@
                 slug=graphene.String(),
                 token=graphene.String(),
                 content_type=graphene.String(),
->>>>>>> e9ab9028
             )
 
             def resolve_page(self, info, **kwargs):
@@ -323,6 +280,10 @@
                     slug=kwargs.get("slug"),
                     token=kwargs.get("token"),
                     content_type=kwargs.get("content_type"),
+                    site=Site.find_for_request(info.context)
+                    if kwargs.get("in_site", False)
+                    else None,
+                    info=info,
                 )
 
         return Mixin