import graphene
from django.contrib.contenttypes.models import ContentType
from django.dispatch import receiver
from django.utils.translation import gettext_lazy as _
from graphene_django.types import DjangoObjectType
<<<<<<< HEAD
from graphql import GraphQLError
from wagtail.core.models import Page as WagtailPage
from wagtail.core.models import Site
=======
from graphql.error import GraphQLLocatedError

try:
    from wagtail.models import Page as WagtailPage
    from wagtail.models import Site
except ImportError:
    from wagtail.core.models import Page as WagtailPage
    from wagtail.core.models import Site
>>>>>>> 73a258e9
from wagtail_headless_preview.signals import preview_update

from ..registry import registry
from ..settings import has_channels
from ..utils import resolve_queryset
from .structures import QuerySetList


class PageInterface(graphene.Interface):
    id = graphene.ID()
    title = graphene.String(required=True)
    slug = graphene.String(required=True)
    content_type = graphene.String(required=True)
    page_type = graphene.String()
    live = graphene.Boolean(required=True)

    url = graphene.String()
    url_path = graphene.String(required=True)

    depth = graphene.Int()
    seo_title = graphene.String(required=True)
    search_description = graphene.String()
    show_in_menus = graphene.Boolean(required=True)

    locked = graphene.Boolean()

    first_published_at = graphene.DateTime()
    last_published_at = graphene.DateTime()

    parent = graphene.Field(lambda: PageInterface)
    children = QuerySetList(
        graphene.NonNull(lambda: PageInterface), enable_search=True, required=True
    )
    siblings = QuerySetList(
        graphene.NonNull(lambda: PageInterface), enable_search=True, required=True
    )
    next_siblings = QuerySetList(
        graphene.NonNull(lambda: PageInterface), enable_search=True, required=True
    )
    previous_siblings = QuerySetList(
        graphene.NonNull(lambda: PageInterface), enable_search=True, required=True
    )
    descendants = QuerySetList(
        graphene.NonNull(lambda: PageInterface), enable_search=True, required=True
    )
    ancestors = QuerySetList(
        graphene.NonNull(lambda: PageInterface), enable_search=True, required=True
    )

    @classmethod
    def resolve_type(cls, instance, info, **kwargs):
        """
        If model has a custom Graphene Node type in registry then use it,
        otherwise use base page type.
        """
        return registry.pages.get(type(instance), Page)

    def resolve_content_type(self, info, **kwargs):
        self.content_type = ContentType.objects.get_for_model(self)
        return (
            self.content_type.app_label + "." + self.content_type.model_class().__name__
        )

    def resolve_page_type(self, info, **kwargs):
        return PageInterface.resolve_type(self.specific, info, **kwargs)

    def resolve_parent(self, info, **kwargs):
        """
        Resolves the parent node of current page node.
        Docs: https://docs.wagtail.io/en/stable/reference/pages/model_reference.html#wagtail.models.Page.get_parent
        """
        try:
            return self.get_parent().specific
        except GraphQLError:
            return WagtailPage.objects.none()

    def resolve_children(self, info, **kwargs):
        """
        Resolves a list of live children of this page.
        Docs: https://docs.wagtail.io/en/stable/reference/pages/queryset_reference.html#examples
        """
        return resolve_queryset(
            self.get_children().live().public().specific(), info, **kwargs
        )

    def resolve_siblings(self, info, **kwargs):
        """
        Resolves a list of sibling nodes to this page.
        Docs: https://docs.wagtail.io/en/stable/reference/pages/queryset_reference.html?highlight=get_siblings#wagtail.query.PageQuerySet.sibling_of
        """
        return resolve_queryset(
            self.get_siblings().exclude(pk=self.pk).live().public().specific(),
            info,
            **kwargs,
        )

    def resolve_next_siblings(self, info, **kwargs):
        """
        Resolves a list of direct next siblings of this page. Similar to `resolve_siblings` with sorting.
        Source: https://github.com/wagtail/wagtail/blob/master/wagtail/core/models.py#L1384
        """
        return resolve_queryset(
            self.get_next_siblings().exclude(pk=self.pk).live().public().specific(),
            info,
            **kwargs,
        )

    def resolve_previous_siblings(self, info, **kwargs):
        """
        Resolves a list of direct prev siblings of this page. Similar to `resolve_siblings` with sorting.
        Source: https://github.com/wagtail/wagtail/blob/master/wagtail/core/models.py#L1387
        """
        return resolve_queryset(
            self.get_prev_siblings().exclude(pk=self.pk).live().public().specific(),
            info,
            **kwargs,
        )

    def resolve_descendants(self, info, **kwargs):
        """
        Resolves a list of nodes pointing to the current page’s descendants.
        Docs: https://docs.wagtail.io/en/stable/reference/pages/model_reference.html#wagtail.core.models.Page.get_descendants
        """
        return resolve_queryset(
            self.get_descendants().live().public().specific(), info, **kwargs
        )

    def resolve_ancestors(self, info, **kwargs):
        """
        Resolves a list of nodes pointing to the current page’s ancestors.
        Docs: https://docs.wagtail.io/en/stable/reference/pages/model_reference.html#wagtail.core.models.Page.get_ancestors
        """
        return resolve_queryset(
            self.get_ancestors().live().public().specific(), info, **kwargs
        )

    def resolve_seo_title(self, info, **kwargs):
        """
        Get page's SEO title. Fallback to a normal page's title if absent.
        """
        return self.seo_title or self.title


class Page(DjangoObjectType):
    """
    Base Page type used if one isn't generated for the current model.
    All other node types extend this.
    """

    class Meta:
        model = WagtailPage
        interfaces = (PageInterface,)


def get_specific_page(
    id=None, slug=None, url_path=None, token=None, content_type=None, site=None
):
    """
    Get a specific page, given a page_id, slug or preview if a preview token is passed
    """
    page = None
    try:
        # Everything but the special RootPage
        qs = WagtailPage.objects.live().public().filter(depth__gt=1).specific()
        ctype = None
        if site:
            qs = qs.in_site(site)

        if content_type:
            app_label, model = content_type.lower().split(".")
            ctype = ContentType.objects.get(app_label=app_label, model=model)
            qs = qs.filter(content_type=ctype)

        if id:
            page = qs.get(pk=id)
        elif slug:
            page = qs.get(slug=slug)
        elif url_path:
            if not url_path.endswith("/"):
                url_path += "/"

            if site:
                # Got a site, so make the url_path query as specific as possible
                qs = qs.filter(
                    url_path=f"{site.root_page.url_path}{url_path.lstrip('/')}"
                )
            else:
                # if the url_path is not specific enough, or the same url_path exists under multiple
                # site roots, only the first one will be returned.
                # To-Do: make site a 1st class argument on the page query, rather than just `in_site`
                qs = qs.filter(url_path__endswith=url_path)

            if qs.exists():
                page = qs.first()

        # If token provided then get draft/preview
        if token:
            if page:
                page_type = type(page)
                if hasattr(page_type, "get_page_from_preview_token"):
                    page = page_type.get_page_from_preview_token(token)

            elif ctype:
                cls = ctype.model_class()
                if hasattr(cls, "get_page_from_preview_token"):
                    page = cls.get_page_from_preview_token(token)
    except BaseException:
        page = None

    return page


def PagesQuery():
    # Add base type to registry
    registry.pages[type(WagtailPage)] = Page

    class Mixin:
        pages = QuerySetList(
            graphene.NonNull(lambda: PageInterface),
            content_type=graphene.Argument(
                graphene.String,
                description=_("Filter by content type. Uses the `app.Model` notation."),
            ),
            in_site=graphene.Argument(
                graphene.Boolean,
                description=_("Filter to pages in the current site only."),
                default_value=False,
            ),
            enable_search=True,
            required=True,
        )
        page = graphene.Field(
            PageInterface,
            id=graphene.Int(),
            slug=graphene.String(),
            url_path=graphene.Argument(
                graphene.String,
                description=_(
                    "Filter by url path. Note: in a multi-site setup, returns the first available page based. "
                    "Use `inSite: true` from the relevant site domain."
                ),
            ),
            token=graphene.Argument(
                graphene.String,
                description=_(
                    "Filter by preview token as passed by the `wagtail-headless-preview` package."
                ),
            ),
            content_type=graphene.Argument(
                graphene.String,
                description=_(
                    "Filter by content type using the app.ModelName notation. e.g. `myapp.BlogPage`"
                ),
            ),
            in_site=graphene.Argument(
                graphene.Boolean,
                description=_("Filter to pages in the current site only."),
                default_value=False,
            ),
        )

        # Return all pages in site, ideally specific.
        def resolve_pages(self, info, **kwargs):
            pages = (
                WagtailPage.objects.live().public().filter(depth__gt=1).specific()
            )  # no need to the root page

            if kwargs.get("in_site", False):
                site = Site.find_for_request(info.context)
                pages = pages.in_site(site)

            content_type = kwargs.pop("content_type", None)
            if content_type:
                app_label, model = content_type.strip().lower().split(".")
                try:
                    ctype = ContentType.objects.get(app_label=app_label, model=model)
                except:  # noqa
                    return (
                        WagtailPage.objects.none()
                    )  # something not quite right here, bail out early
                else:
                    pages = pages.filter(content_type=ctype)

            return resolve_queryset(pages, info, **kwargs)

        # Return a specific page, identified by ID or Slug.
        def resolve_page(self, info, **kwargs):
            return get_specific_page(
                id=kwargs.get("id"),
                slug=kwargs.get("slug"),
                url_path=kwargs.get("url_path"),
                token=kwargs.get("token"),
                content_type=kwargs.get("content_type"),
                site=Site.find_for_request(info.context)
                if kwargs.get("in_site", False)
                else None,
            )

    return Mixin


if has_channels:
    from rx.subjects import Subject

    # Subject to sync Django Signals to Observable
    preview_subject = Subject()

    @receiver(preview_update)
    def on_updated(sender, token, **kwargs):
        preview_subject.on_next(token)

    # Subscription Mixin
    def PagesSubscription():
        def preview_observable(id, slug, url_path, token, content_type, site):
            return preview_subject.filter(
                lambda previewToken: previewToken == token
            ).map(
                lambda token: get_specific_page(
                    id, slug, url_path, token, content_type, site
                )
            )

        class Mixin:
            page = graphene.Field(
                PageInterface,
                id=graphene.Int(),
                slug=graphene.String(),
                url_path=graphene.Argument(
                    graphene.String,
                    description=_(
                        "Filter by url path. Note: in a multi-site setup, returns the first available page based. "
                        "Use `inSite: true` from the relevant site domain."
                    ),
                ),
                token=graphene.Argument(
                    graphene.String,
                    description=_(
                        "Filter by preview token as passed by the `wagtail-headless-preview` package."
                    ),
                ),
                content_type=graphene.Argument(
                    graphene.String,
                    description=_(
                        "Filter by content type using the `app.ModelName` notation. e.g. `myapp.BlogPage`"
                    ),
                ),
                in_site=graphene.Argument(
                    graphene.Boolean,
                    description=_("Filter to pages in the current site only."),
                    default_value=False,
                ),
            )

            def resolve_page(self, info, **kwargs):
                return preview_observable(
                    id=kwargs.get("id"),
                    slug=kwargs.get("slug"),
                    url_path=kwargs.get("url_path"),
                    token=kwargs.get("token"),
                    content_type=kwargs.get("content_type"),
                    site=Site.find_for_request(info.context)
                    if kwargs.get("in_site", False)
                    else None,
                )

        return Mixin<|MERGE_RESOLUTION|>--- conflicted
+++ resolved
@@ -3,12 +3,7 @@
 from django.dispatch import receiver
 from django.utils.translation import gettext_lazy as _
 from graphene_django.types import DjangoObjectType
-<<<<<<< HEAD
 from graphql import GraphQLError
-from wagtail.core.models import Page as WagtailPage
-from wagtail.core.models import Site
-=======
-from graphql.error import GraphQLLocatedError
 
 try:
     from wagtail.models import Page as WagtailPage
@@ -16,7 +11,7 @@
 except ImportError:
     from wagtail.core.models import Page as WagtailPage
     from wagtail.core.models import Site
->>>>>>> 73a258e9
+
 from wagtail_headless_preview.signals import preview_update
 
 from ..registry import registry
