--- conflicted
+++ resolved
@@ -6,19 +6,8 @@
 from wagtail.core.models import Page as WagtailPage, Site
 from wagtail_headless_preview.signals import preview_update
 from graphene_django.types import DjangoObjectType
-<<<<<<< HEAD
-from graphql.error import GraphQLError
-
-try:
-    from channels.routing import route_class
-
-    has_channels = True
-except ImportError:
-    has_channels = False
-=======
 from graphql.error import GraphQLLocatedError
 from ..settings import has_channels
->>>>>>> d88fa5c5
 
 from ..registry import registry
 from ..utils import resolve_queryset
