--- conflicted
+++ resolved
@@ -10,19 +10,7 @@
 import wagtail.snippets.blocks
 from graphene.types import Scalar
 from graphene_django.converter import convert_django_field
-<<<<<<< HEAD
-
-try:
-    from wagtail import blocks
-    from wagtail.fields import StreamField
-    from wagtail.rich_text import expand_db_html
-except ImportError:
-    from wagtail.core import blocks
-    from wagtail.core.fields import StreamField
-    from wagtail.core.rich_text import expand_db_html
-=======
 from wagtail import blocks
->>>>>>> 1bd7972a
 from wagtail.embeds.blocks import EmbedValue
 from wagtail.embeds.embeds import get_embed
 from wagtail.embeds.exceptions import EmbedException
