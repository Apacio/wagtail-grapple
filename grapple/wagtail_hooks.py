--- conflicted
+++ resolved
@@ -1,14 +1,6 @@
 from django.apps import apps
 from graphene import ObjectType
-<<<<<<< HEAD
-
-try:
-    from wagtail import hooks
-except ImportError:
-    from wagtail.core import hooks
-=======
 from wagtail import hooks
->>>>>>> 1bd7972a
 
 from .registry import registry
 from .types.collections import CollectionsQuery
