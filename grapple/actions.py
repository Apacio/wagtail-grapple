--- conflicted
+++ resolved
@@ -8,21 +8,8 @@
 from django.core.exceptions import FieldDoesNotExist
 from django.db import models
 from graphene_django.types import DjangoObjectType
-<<<<<<< HEAD
-from wagtail.contrib.settings.models import BaseSetting
-
-try:
-    from wagtail.blocks import StructValue, stream_block
-    from wagtail.models import Page as WagtailPage
-    from wagtail.rich_text import RichText, expand_db_html
-except ImportError:
-    from wagtail.core.blocks import StructValue, stream_block
-    from wagtail.core.models import Page as WagtailPage
-    from wagtail.core.rich_text import RichText, expand_db_html
-=======
 from wagtail.blocks import StructValue, stream_block
 from wagtail.contrib.settings.models import BaseGenericSetting, BaseSiteSetting
->>>>>>> 1bd7972a
 from wagtail.documents.models import AbstractDocument
 from wagtail.fields import RichTextField
 from wagtail.images.blocks import ImageChooserBlock
