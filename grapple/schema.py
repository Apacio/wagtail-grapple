--- conflicted
+++ resolved
@@ -1,15 +1,6 @@
 import graphene
-<<<<<<< HEAD
-from graphql.validation.rules import NoUnusedFragments, specified_rules
-
-try:
-    from wagtail import hooks
-except ImportError:
-    from wagtail.core import hooks
-=======
 from graphql.validation import NoUnusedFragmentsRule
 from wagtail import hooks
->>>>>>> 1bd7972a
 
 from .registry import registry
 from .settings import grapple_settings
