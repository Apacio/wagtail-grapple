[bdist_wheel]
universal = 1

[metadata]
name = wagtail-grapple
author = Nathan Horrigan
author_email = hello@torchbox.com
maintainer = Dan Braghis
maintainer_email = dan.braghis@torchbox.com
description = A Django app that speeds up and simplifies implementing a GraphQL endpoint!
version = attr: grapple.__version__
url = https://github.com/torchbox/wagtail-grapple
project_urls =
    Changelog = https://github.com/torchbox/wagtail-grapple/blob/main/CHANGELOG.md
keywords =
  wagtail
  django
  graphene
  graphql
classifiers =
  Development Status :: 4 - Beta
  Intended Audience :: Science/Research
  Programming Language :: Python :: 3.7
  Programming Language :: Python :: 3.8
  Programming Language :: Python :: 3.9
  Framework :: Wagtail
  Framework :: Wagtail :: 2
  Framework :: Wagtail :: 3
  Topic :: Scientific/Engineering
long_description = file:README.md
long_description_content_type = text/markdown
license_files =
  LICENSE.txt

[options]
python_requires = >= 3.7
setup_requires =
  setuptools >= 40.6
  pip >= 10
include_package_data = true
packages = find:
install_requires =
    Django>=3.0,<4.0
<<<<<<< HEAD
    wagtail>=2.14, <2.17
    graphene-django>=3.0.0b7
    graphql-core>=3.2.1
=======
    wagtail>=2.15, <4.0
    graphene-django>=2.7.1, <2.14.0
    graphql-core>=2.2.1, <3
>>>>>>> 73a258e9
    wagtail-headless-preview


[options.extras_require]
channels =
    Django>=3.0,<4.0
    channels>=3.0, <3.1
    channels_redis==3.3.0
    graphql-ws==0.4.4

[flake8]
select = C,E,F,W,B,I
ignore = E203,E501,W503
exclude=migrations,dist,build,venv,node_modules,.tox,venv,.venv,.git
max-line-length=88

[isort]
profile=black
skip=migrations,.git,__pycache__,LC_MESSAGES,locale,build,dist,.github,.tox,venv
blocked_extensions=rst,html,js,svg,txt,css,scss,png,snap,tsx,sh
known_first_party=grapple
default_section=THIRDPARTY

[doc8]
ignore=D000,D001<|MERGE_RESOLUTION|>--- conflicted
+++ resolved
@@ -41,15 +41,10 @@
 packages = find:
 install_requires =
     Django>=3.0,<4.0
-<<<<<<< HEAD
-    wagtail>=2.14, <2.17
-    graphene-django>=3.0.0b7
-    graphql-core>=3.2.1
-=======
     wagtail>=2.15, <4.0
     graphene-django>=2.7.1, <2.14.0
+    graphene-django>=3.0.0b7
     graphql-core>=2.2.1, <3
->>>>>>> 73a258e9
     wagtail-headless-preview
 
 
