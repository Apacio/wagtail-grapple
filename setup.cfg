[bdist_wheel]
universal = 1

[metadata]
name = wagtail-grapple
author = Nathan Horrigan
author_email = nathan.horrigan@torchbox.com
description = A Django app that speeds up and simplifies implementing a GraphQL endpoint!
version = attr: grapple.__version__
url = https://github.com/GrappleGQL/wagtail-grapple
keywords =
  wagtail
  django
  graphene
  graphql
classifiers =
  Development Status :: 4 - Beta
  Intended Audience :: Science/Research
  Programming Language :: Python :: 3.6
  Programming Language :: Python :: 3.7
  Programming Language :: Python :: 3.8
  Programming Language :: Python :: 3.9
  Framework :: Wagtail
  Framework :: Wagtail :: 2
  Topic :: Scientific/Engineering
long_description = file:README.md
long_description_content_type = text/markdown
license_files =
  LICENSE.txt

[options]
python_requires = >= 3.6
setup_requires =
  setuptools >= 40.6
  pip >= 10
include_package_data = true
packages = find:
install_requires =
    Django>=2.2, <3.2
<<<<<<< HEAD
    wagtail>=2.5, <2.12
    graphene-django>=3.0.0b6
    graphql-core>=3.1.2
=======
    wagtail>=2.5, <2.13
    graphene-django>=2.7.1, <2.14.0
    graphql-core>=2.2.1, <3
>>>>>>> 2804dacf
    wagtail-headless-preview


[options.extras_require]
channels =
    Django>=2.2, <2.3
    channels==1.1.8
    asgi_redis
    graphql_ws<|MERGE_RESOLUTION|>--- conflicted
+++ resolved
@@ -37,15 +37,9 @@
 packages = find:
 install_requires =
     Django>=2.2, <3.2
-<<<<<<< HEAD
-    wagtail>=2.5, <2.12
+    wagtail>=2.5, <2.13
     graphene-django>=3.0.0b6
     graphql-core>=3.1.2
-=======
-    wagtail>=2.5, <2.13
-    graphene-django>=2.7.1, <2.14.0
-    graphql-core>=2.2.1, <3
->>>>>>> 2804dacf
     wagtail-headless-preview
 
 
